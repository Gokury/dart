# Copyright (c) 2015, Georgia Tech Graphics Lab and Humanoid Robotics Lab
# This file is provided under the "BSD-style" License

# Find FLANN
#
# This sets the following variables:
# FLANN_FOUND
# FLANN_INCLUDE_DIRS
# FLANN_LIBRARIES
# FLANN_VERSION

find_package(PkgConfig QUIET)

# Check to see if pkgconfig is installed.
pkg_check_modules(PC_FLANN flann QUIET)

# Include directories
find_path(FLANN_INCLUDE_DIRS
    NAMES flann/flann.h
    HINTS ${PC_FLANN_INCLUDEDIR}
    PATHS "${CMAKE_INSTALL_PREFIX}/include")

# Libraries
find_library(FLANN_LIBRARIES flann_cpp
    HINTS ${PC_FLANN_LIBDIR})

# Version
set(FLANN_VERSION ${PC_FLANN_VERSION})

# Set (NAME)_FOUND if all the variables and the version are satisfied.
include(FindPackageHandleStandardArgs)
find_package_handle_standard_args(FLANN
    FAIL_MESSAGE  DEFAULT_MSG
    REQUIRED_VARS FLANN_INCLUDE_DIRS FLANN_LIBRARIES
<<<<<<< HEAD
    VERSION_VAR   FLANN_VERSION)
=======
    VERSION_VAR   FLANN_VERSION)
>>>>>>> 1337d559
<|MERGE_RESOLUTION|>--- conflicted
+++ resolved
@@ -32,8 +32,4 @@
 find_package_handle_standard_args(FLANN
     FAIL_MESSAGE  DEFAULT_MSG
     REQUIRED_VARS FLANN_INCLUDE_DIRS FLANN_LIBRARIES
-<<<<<<< HEAD
-    VERSION_VAR   FLANN_VERSION)
-=======
-    VERSION_VAR   FLANN_VERSION)
->>>>>>> 1337d559
+    VERSION_VAR   FLANN_VERSION)