/*
 * Copyright (c) 2011, Georgia Tech Research Corporation
 * All rights reserved.
 *
 * Author(s): Sehoon Ha <sehoon.ha@gmail.com>,
 *            Jeongseok Lee <jslee02@gmail.com>
 * Date: 05/14/2013
 *
 * Geoorgia Tech Graphics Lab and Humanoid Robotics Lab
 *
 * Directed by Prof. C. Karen Liu and Prof. Mike Stilman
 * <karenliu@cc.gatech.edu> <mstilman@cc.gatech.edu>
 *
 * This file is provided under the following "BSD-style" License:
 *   Redistribution and use in source and binary forms, with or
 *   without modification, are permitted provided that the following
 *   conditions are met:
 *   * Redistributions of source code must retain the above copyright
 *     notice, this list of conditions and the following disclaimer.
 *   * Redistributions in binary form must reproduce the above
 *     copyright notice, this list of conditions and the following
 *     disclaimer in the documentation and/or other materials provided
 *     with the distribution.
 *   THIS SOFTWARE IS PROVIDED BY THE COPYRIGHT HOLDERS AND
 *   CONTRIBUTORS "AS IS" AND ANY EXPRESS OR IMPLIED WARRANTIES,
 *   INCLUDING, BUT NOT LIMITED TO, THE IMPLIED WARRANTIES OF
 *   MERCHANTABILITY AND FITNESS FOR A PARTICULAR PURPOSE ARE
 *   DISCLAIMED. IN NO EVENT SHALL THE COPYRIGHT HOLDER OR
 *   CONTRIBUTORS BE LIABLE FOR ANY DIRECT, INDIRECT, INCIDENTAL,
 *   SPECIAL, EXEMPLARY, OR CONSEQUENTIAL DAMAGES (INCLUDING, BUT NOT
 *   LIMITED TO, PROCUREMENT OF SUBSTITUTE GOODS OR SERVICES; LOSS OF
 *   USE, DATA, OR PROFITS; OR BUSINESS INTERRUPTION) HOWEVER CAUSED
 *   AND ON ANY THEORY OF LIABILITY, WHETHER IN CONTRACT, STRICT
 *   LIABILITY, OR TORT (INCLUDING NEGLIGENCE OR OTHERWISE) ARISING IN
 *   ANY WAY OUT OF THE USE OF THIS SOFTWARE, EVEN IF ADVISED OF THE
 *   POSSIBILITY OF SUCH DAMAGE.
 */

#ifndef DART_DYNAMICS_SKELETON_H
#define DART_DYNAMICS_SKELETON_H

#include <vector>
#include <Eigen/Dense>
#include "math/Geometry.h"
#include "dynamics/GenCoordSystem.h"

namespace dart {
namespace renderer { class RenderInterface; }
namespace dynamics {

class BodyNode;
class Joint;
class Marker;

/// @brief
class Skeleton : public GenCoordSystem
{
public:
    //--------------------------------------------------------------------------
    // Constructor and Destructor
    //--------------------------------------------------------------------------
    /// @brief Constructor
    Skeleton(const std::string& _name = "Skeleton");

    /// @brief Destructor
    virtual ~Skeleton();

    //--------------------------------------------------------------------------
    //
    //--------------------------------------------------------------------------
    /// @brief
    void setName(const std::string& _name);

    /// @brief
    const std::string& getName() const;

    /// @brief Set whether this skeleton allows self collisions between body
    ///        nodes in this skeleton.
    /// @param[in] _isSelfCollidable True if self collision is allowed.
    void setSelfCollidable(bool _isSelfCollidable);

    /// @brief Get whether this skeleton allows self collisions between body
    ///        nodes in this skeleton.
    /// @return True if self collision is allowed.
    bool isSelfCollidable() const;

<<<<<<< HEAD
    /// @brief
    /// @warning This function should be called before this skeleton is added to
    /// the world. If not, the constraint dynamics algorithm will not work. If
    /// the user want to change the immobile state after this skeleton is added
    /// to the world, the user should remove this skeleton from the world and
    /// add it to the world again.
    void setImmobileState(bool _immobile);

    /// @brief Return true if this skeleton is not updated by forward dynamics.
    bool getImmobileState() const;
=======
    /// @brief Set whether this skeleton will be updated by forward dynamics.
    /// @param[in] _isMobile True if this skeleton is mobile.
    void setMobile(bool _isMobile);

    /// @brief Get whether this skeleton will be updated by forward dynamics.
    /// @return True if this skeleton is mobile.
    bool isMobile() const;
>>>>>>> 76928043

    /// @brief
    double getMass() const;

    //--------------------------------------------------------------------------
    // Structueral Properties
    //--------------------------------------------------------------------------
    /// @brief
    void addBodyNode(BodyNode* _body);

    /// @brief
    int getNumBodyNodes() const;

    /// @brief
    BodyNode* getRootBodyNode() const;

    /// @brief
    BodyNode* getBodyNode(int _idx) const;

    /// @brief
    BodyNode* getBodyNode(const std::string& _name) const;

    /// @brief
    Joint* getJoint(int _idx) const;

    /// @brief
    Joint* getJoint(const std::string& _name) const;

    /// @brief
    Marker* getMarker(int _i);

    /// @brief
    Marker* getMarker(const std::string& _name) const;

    //--------------------------------------------------------------------------
    // Properties updated by dynamics
    //--------------------------------------------------------------------------
    /// @brief
    void setConfig(const std::vector<int>& _id, Eigen::VectorXd _vals,
                   bool _calcTrans = true, bool _calcDeriv = true);

    /// @brief
    void setConfig(const Eigen::VectorXd& _pose,
                   bool bCalcTrans = true, bool bCalcDeriv = true);

    /// @brief Get the configuration of this skeleton described in generalized
    /// coordinates. The returned order of configuration is determined by _id.
    /// If you just want the configuration in original order then use
    /// GenCoordSystem::get_q().
    Eigen::VectorXd getConfig(const std::vector<int>& _id) const;

    /// @brief
    Eigen::MatrixXd getMassMatrix() const;

    /// @brief
    Eigen::MatrixXd getInvMassMatrix() const;

    /// @brief
    Eigen::MatrixXd getCoriolisMatrix() const;

    /// @brief
    Eigen::VectorXd getCoriolisVector() const;

    /// @brief
    Eigen::VectorXd getGravityVector() const;

    /// @brief
    Eigen::VectorXd getCombinedVector() const;

    /// @brief
    Eigen::VectorXd getExternalForces() const;

    /// @brief
    Eigen::VectorXd getInternalForces() const;

    /// @brief
    Eigen::VectorXd getDampingForces() const;

    /// @brief
    Eigen::VectorXd getConstraintForces() const;

    /// @brief
    void setInternalForces(const Eigen::VectorXd& _forces);

    /// @brief
    void setMinInternalForces(Eigen::VectorXd _minForces);

    /// @brief
    Eigen::VectorXd getMinInternalForces() const;

    /// @brief
    void setMaxInternalForces(Eigen::VectorXd _maxForces);

    /// @brief
    Eigen::VectorXd getMaxInternalForces() const;

    /// @brief
    void clearInternalForces();

    /// @brief
    void setConstraintForces(const Eigen::VectorXd& _Fc);

    /// @brief
    double getKineticEnergy() const;

    // TODO: Not implemented.
    /// @brief
    double getPotentialEnergy() const;

    /// @brief
    Eigen::Vector3d getWorldCOM();

    //--------------------------------------------------------------------------
    // Recursive dynamics algorithms
    //--------------------------------------------------------------------------
    /// @brief
    void init();

    /// @brief Update joint and body kinematics.
    void updateForwardKinematics(bool _firstDerivative = true,
                                 bool _secondDerivative = true);

    /// @brief (q, dq, ddq) --> (tau)
    void computeInverseDynamicsLinear(const Eigen::Vector3d& _gravity,
                                bool _computeJacobian = true,
                                bool _computeJacobianDeriv = true,
                                bool _withExternalForces = false,
                                bool _withDampingForces = false);

    /// @brief Inverse dynamics computation.
    /// Runs recursive inverse dynamics algorithm and returns the generalized
    /// forces; if qdd is NULL, it is treated as zero; also computes Jacobian Jv
    /// and Jw in iterative manner if the flag is true i.e. replaces
    /// updateFirstDerivatives of non-recursive dynamics; when
    ///_withExternalForces is true, external forces will be accounted for in the
    /// returned generalized forces; when _withExternalForces is false, only the
    /// sum of Corolis force and gravity is returned.
    Eigen::VectorXd computeInverseDynamicsLinear(
            const Eigen::Vector3d& _gravity,
            const Eigen::VectorXd* _qdot,
            const Eigen::VectorXd* _qdotdot = NULL,
            bool _computeJacobians = true,
            bool _withExternalForces = false,
            bool _withDampingForces = false);

    /// @brief Evaluate external forces to generalized torques.
    /// Similarly to the inverse dynamics computation, when _useRecursive is
    /// true, a recursive algorithm is used; else the jacobian is used to do the
    /// conversion: tau = J^{T}F. Highly recommand to use this function after
    /// the respective (recursive or nonrecursive) dynamics computation because
    /// the necessary Jacobians will be ready. Extra care is needed to make sure
    /// the required quantities are up-to-date when using this function alone.
    void updateExternalForces();

    /// @brief
    void updateDampingForces();

    /// @brief Clear all the contacts of external forces.
    /// Automatically called after each (forward/inverse) dynamics computation,
    /// which marks the end of a cycle.
    void clearExternalForces();

    /// @brief (q, dq) --> M, C, G
    void computeEquationsOfMotionID(const Eigen::Vector3d& _gravity);

    /// @brief (q, dq, tau) --> (ddq)
    void computeForwardDynamicsID(const Eigen::Vector3d& _gravity,
                                  bool _equationsOfMotion = true);

    /// @brief (q, dq, tau) --> (ddq)
    void computeForwardDynamicsFS(const Eigen::Vector3d& _gravity,
                                  bool _equationsOfMotion = true);

    //--------------------------------------------------------------------------
    // Rendering
    //--------------------------------------------------------------------------
    void draw(renderer::RenderInterface* _ri = NULL,
              const Eigen::Vector4d& _color = Eigen::Vector4d::Ones(),
              bool _useDefaultColor = true) const;

    /// @brief
    void drawMarkers(renderer::RenderInterface* _ri = NULL,
                     const Eigen::Vector4d& _color = Eigen::Vector4d::Ones(),
                     bool _useDefaultColor = true ) const;

protected:
    /// @brief
    std::string mName;

    /// @brief
    bool mIsSelfCollidable;

    //--------------------------------------------------------------------------
    // Structual Properties
    //--------------------------------------------------------------------------
    /// @brief
    std::vector<BodyNode*> mBodyNodes;

    //--------------------------------------------------------------------------
    //
    //--------------------------------------------------------------------------
    /// @brief If the skeleton is immobile, its dynamic effect is equivalent to
    /// having infinite mass. If the DOFs of an immobile skeleton are manually
    /// changed, the collision results might not be correct.
    bool mIsMobile;

    //--------------------------------------------------------------------------
    //
    //--------------------------------------------------------------------------
    /// @brief
    double mTotalMass;

    /// @brief Mass matrix for the skeleton.
    Eigen::MatrixXd mM;

    /// @brief Inverse of mass matrix for the skeleton.
    Eigen::MatrixXd mMInv;

    /// @brief Coriolis matrix for the skeleton; not being used currently
    Eigen::MatrixXd mC;

    /// @brief Coriolis vector for the skeleton == mC*qdot.
    Eigen::VectorXd mCvec;

    /// @brief Gravity vector for the skeleton; computed in nonrecursive
    /// dynamics only.
    Eigen::VectorXd mG;

    /// @brief Combined coriolis and gravity term == mC*qdot + g.
    Eigen::VectorXd mCg;

    /// @brief External forces vector for the skeleton.
    Eigen::VectorXd mFext;

    /// @brief
    Eigen::VectorXd mFc;

    /// @brief
    Eigen::VectorXd mDampingForce;

public:
    //
    EIGEN_MAKE_ALIGNED_OPERATOR_NEW
};

} // namespace dynamics
} // namespace dart

#endif // #ifndef DART_DYNAMICS_SKELETON_H
<|MERGE_RESOLUTION|>--- conflicted
+++ resolved
@@ -84,26 +84,18 @@
     /// @return True if self collision is allowed.
     bool isSelfCollidable() const;
 
-<<<<<<< HEAD
-    /// @brief
-    /// @warning This function should be called before this skeleton is added to
-    /// the world. If not, the constraint dynamics algorithm will not work. If
-    /// the user want to change the immobile state after this skeleton is added
-    /// to the world, the user should remove this skeleton from the world and
-    /// add it to the world again.
-    void setImmobileState(bool _immobile);
-
-    /// @brief Return true if this skeleton is not updated by forward dynamics.
-    bool getImmobileState() const;
-=======
     /// @brief Set whether this skeleton will be updated by forward dynamics.
     /// @param[in] _isMobile True if this skeleton is mobile.
+    /// @warning This function should be called before this skeleton is added to
+    ///          the world. If not, the constraint dynamics algorithm will not
+    ///          work. If the user want to change the immobile state after this
+    ///          skeleton is added to the world, the user should remove this
+    ///          skeleton from the world and add it to the world again.
     void setMobile(bool _isMobile);
 
     /// @brief Get whether this skeleton will be updated by forward dynamics.
     /// @return True if this skeleton is mobile.
     bool isMobile() const;
->>>>>>> 76928043
 
     /// @brief
     double getMass() const;
