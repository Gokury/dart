--- conflicted
+++ resolved
@@ -829,14 +829,11 @@
       skel->getBodyNode("c1b3"), Chain::IncludeBoth, "downstreamFreeJoint");
   checkForBodyNodes(downstreamFreeJoint, skel, true, "c1b1");
 
-<<<<<<< HEAD
-=======
 #ifdef _WIN32
   dtmsg << "Aborting test for Windows. Please see #489.\n";
   return;
 #endif
 
->>>>>>> 630df9ef
   ChainPtr emptyChain = Chain::create(skel->getBodyNode("c1b1"),
       skel->getBodyNode("c1b3"), "emptyChain");
   checkForBodyNodes(emptyChain, skel, true);
