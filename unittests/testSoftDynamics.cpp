--- conflicted
+++ resolved
@@ -310,11 +310,7 @@
 
       // Set random states
       Skeleton::Configuration x = softSkel->getConfiguration();
-<<<<<<< HEAD
       for (auto k = 0u; k < softSkel->getNumDofs(); ++k)
-=======
-      for (std::size_t k = 0u; k < softSkel->getNumDofs(); ++k)
->>>>>>> 439de079
       {
         x.mPositions[k] = random(lb, ub);
         x.mVelocities[k] = random(lb, ub);
