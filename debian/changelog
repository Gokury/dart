<<<<<<< HEAD
dart6 (6.0.0) unstable; urgency=medium

  * Added 'Node', 'Aspect', 'State', and 'Properties'
  * Added mathematical constants and user-defined literals for radian, degree, and pi
  * Added 'ShapeFrame' and 'ShapeNode'
  * Added 'BoundingBox'
  * Added convenient functions for setting joint limits
  * Added more description on 'InverseKinematics::solve()'
  * Added API for utilizing analytical inverse kinematics
  * Added color property to 'Marker'
  * Improved 'Skeleton' to clone 'State' as well
  * Improved 'ReferentialSkeleton' to be able to add and remove 'BodyNode's and 'DegreeOfFreedom's to/from 'Group's freely
  * Changed 'Marker' into 'Node'
  * Renamed 'Joint::get/setLocal[~]' to 'Joint::get/setRelative[~]'
  * Renamed 'PositionLimited' to 'PositionLimitEnforced'
  * Fixed initialization of joint position and velocity
  * Fixed 'InverseKinematics' when it's used with 'FreeJoint' and 'BallJoint'
  * Fixed ambiguous overload on 'MetaSkeleton::getLinearJacobianDeriv'
  * Added 'get/setLCPSolver' functions to 'ConstraintSolver'
  * Added 'ServoMotorConstraint' as a preliminary implementation for 'SERVO' actuator type
  * Improved 'ConstraintSolver' to obey C++11 ownership conventions
  * Fixed segfualting of 'DantzigLCPSolver' when the constraint dimension is zero
  * Fixed missing implementations in ConstrainedGroup
  * Fixed incorrect applying of joint constraint impulses
  * Deprecated 'draw()' functions of dynamics classes
  * Added 'CollisionGroup' and refactored 'CollisionDetector' to be more versatile
  * Improved API for self collision checking options
  * Deprecated 'BodyNode::isColliding'; collision sets are moved to 'CollisionResult'
  * Added back VSK parser
  * Fixed segfault of 'SdfParser' when 'nullptr' 'ResourceRetriever' is passed
  * Merged 'renderer' namespace into 'gui' namespace
  * Moved 'osgDart' under 'dart::gui' namespace as 'dart::gui::osg'
  * Fixed GlutWindow::screenshot()
  * Fixed 'World::clone()' didn't clone the collision detector
  * Fixed bug of 'World' concurrency
  * Added 'make_unique<T>' that was omitted from C++11
  * Added missing 'override' keywords
  * Added gcc warning flag '-Wextra'
  * Improved memory management of 'constraint' namespace
  * Changed the extension of headers from '.h' to '.hpp'
  * Changed Doxyfile to gnerate tag file
  * Changed the convention to use 'std::size_t' over 'size_t'
  * Changed CMake to configure preprocessors using '#cmakedefine'
  * Updated copyright years
  * Renamed directory name 'apps' to 'examples'
  * Fixed warnings of unused variables in release mode
  * Fixed typo of 'getNumPluralAddoName' in utility macro
  * Fixed linker error by adding namespace-scope definitions for 'constexpr static' members
  * Fixed segfault from nullptr meshes
  * Fixed typo of tutorial with minor improvements
  * Fixed 'NameManager<T>::removeEntries(~)' called a function that does not exist
  * Fixed missing definitions for various functions
  * Fixed const correctness of 'BodyNode::getMomentsOfInertia()'
  * Fixed 'ftel' bug in Linux with an workaround
  * Removed unnecessary 'virtual' keyword for overriding functions
  * Removed deprecated APIs in DART 5
  * Added CMake target for code coverage testing, and automatic reporting
  * Added missing 'liburdfdom-dev' dependency in Ubuntu package
  * Modulized DART libraries
  * Improved Travis-CI script
  * Improved CMake script by splitting tutorials, examples, and tests into separate targets
  * Improved wording of the cmake warning messages for ASSIMP
  * Changed Travis-CI to treat warning as errors using '-Werror' flags
  * Changed Travis-CI to test DART with bullet collision detector
  * Changed the minimum requirement of Visual Studio version to 2015
  * Changed CMake to build gui::osg examples when 'DART_BUILD_EXAMPLES' is on
  * Simplfied Travis-CI tests for general pushes
  * Fixed Eigen memory alignment issue in testCollision.cpp
  * Fixed 'BULLET_INCLUDE_DIRS' in 'DARTConfig.cmake'
  * Fixed linking with Bullet on OS X El Capitan by supporting for Bullet built with double precision
  * Fixed FCL version check logic in the main 'CMakeLists.txt'
  * Fixed 'find_package(DART)' on optimizer components
  * Fixed linking against '${DART_LIBRARIES}' not working in Ubuntu 14.04
  * Fixed Visual Studio 2015 build errors
  * Removed OpenGL dependency from 'dart' library
  * Removed version check for Bullet

 -- Jeongseok Lee <jslee02@gmail.com>  Tue, 10 May 2016 12:00:00 -0500
=======
dart5 (5.1.2) unstable; urgency=medium

  * Fixed inverse kinematics (backporting)
  * Fixed aligned memory allocation with Eigen objects in loading meshes
  * Fixed incorrect applying joint constraint impulses (backporting)
  * Fixed some build and packaging issues

 -- Jeongseok Lee <jslee02@gmail.com>  Mon, 25 Apr 2016 00:00:00 -0500
>>>>>>> 39c04b94

dart (5.1.1) unstable; urgency=medium

  * Add bullet dependency to package.xml
  * Improved handling of missing symbols of Assimp package
  * Improved travis-ci build log for Mac
  * Fixed warnings in Function.cpp
  * Fixed build failures on AppVeyor
  * Fixed const qualification of ResourceRetriever
  * Fixed aligned memory allocation with Eigen objects
  * Fixed copy safety for various classes

 -- Jeongseok Lee <jslee02@gmail.com>  Mon, 06 Nov 2015 00:00:00 -0500

dart (5.1.0) unstable; urgency=medium

  * Fixed incorrect rotational motion of BallJoint and FreeJoint
  * Removed old documents: dart-tutorial, programmingGuide
  * Fixed aligned memory allocation with Eigen objects
  * Fixed segfault in Linkage::Criteria
  * Improved sdf/urdf parser
  * Fixed CMake warnings
  * Fixed build issues on Windows
  * Fixed IpoptSolver bugs
  * Added Frame::getTransform(withRespecTo, inCoordinatesOf)
  * Improved API documentation -- set the SHOW_USED_FILES tag to NO
  * Added convenience setters for generalized coordinates of FreeJoint
  * Fixed compilation warnings
  * Added a mutex to Skeleton
  * Added generic URIs support
  * Added End Effector, Inverse Kinematics, and osgDart
  * Removed outdated packaging scripts
  * Added initial position and initial velocity properties
  * Added a package.xml file for REP-136 support
  * Improved Linkage and Chain Criteria
  * Added Joint::isCyclic to mark SO(2) topology
  * Fixed SEGFAULTs in DartLoader
  * Added the SYSTEM flag to include_directories
  * Improved Joint warning
  * Added tutorials (http://dart.readthedocs.org/)

 -- Jeongseok Lee <jslee02@gmail.com>  Mon, 15 Oct 2015 01:00:00 -0500

dart (5.0.2) unstable; urgency=medium

  * Fixed bug in Jacobian update notifications

 -- Jeongseok Lee <jslee02@gmail.com>  Mon, 28 Sep 2015 12:00:00 -0500

dart (5.0.1) unstable; urgency=low

  * Improved app indexing for bipedStand and atlasSimbicon
  * Added clipping command when it exceeds the limits
  * Improved CollisionNode's index validity check
  * Standardized warning messages for Joints
  * Fixed bug in SDF parser -- correct child for a joint
  * Fixed SDF parsing for single link model without joint
  * Added missing virtual destructors to Properties in Entity and [Soft]BodyNode
  * Limited maximum required version of Assimp less than 3.0~dfsg-4
  * Fixed SEGFAULTs in DartLoader

 -- Jeongseok Lee <jslee02@gmail.com>  Tue, 28 Jul 2015 03:00:00 -0500

dart (5.0.0) unstable; urgency=low

  * Fixed aligned memory allocation with Eigen objects
  * Added some missing API for DegreeOfFreedom
  * Replaced logMaps with Eigen::AngleAxisd
  * Improved FCL collision detector
  * Removed deprecated API and suppressed warnings
  * Added use of OpenGL's multisample anti-aliasing
  * Added computation of differences of generalized coordinates
  * Added deprecated and force-linline definitions for clang
  * Eradicated memory leaks and maked classes copy-safe and clonable
  * Improved PlaneShape constructors
  * Added appveyor options for parallel build and detailed log
  * Improved robustness and package handling for URDF parsing
  * Fixed bug in BodyNode::_updateBodyJacobianSpatialDeriv()
  * Added alpha channel and Color functions
  * Added Jacobian getters to Skeleton
  * Added ArrowShape for visualizing arrows
  * Fixed matrix dimension bug in operationalSpaceControl app
  * Added build type definitions
  * Added Signal class
  * Added LineSegmentShape for visualizing line segments
  * Fixed segfault in SoftSdfParser
  * Added subscriptions for destructions and notifications
  * Added NloptSolver::[get/set]NumMaxEvaluations()
  * Added support of Eigen::VectorXd in parser
  * Added Skeleton::getNumJoints()
  * Fixed bug in DARTCollide for sphere-sphere collision
  * Fixed naming issues for Skeletons in World
  * Added PlanarJoint support for URDF loader
  * Fixed rotation of the inertia reference frame for URDF loader
  * Fixed bug in loading WorldFile
  * Added plotting of 2D trajectories
  * Removed unsupported axis orders of EulerJoint
  * Added convenience functions to help with setting joint positions
  * Added Frame class and auto-updating for forward kinematics
  * Added Travis-CI build test for OSX
  * Added specification of minimum dependency version

 -- Jeongseok Lee <jslee02@gmail.com>  Mon, 15 Jun 2015 23:40:00 -0500

dart4 (4.3.6) unstable; urgency=medium

  * Fixed duplicate entries in Skeleton::mBodyNodes causing segfault in destructor

 -- Jeongseok Lee <jslee02@gmail.com>  Sat, 16 Apr 2016 12:00:00 -0500

dart4 (4.3.5) unstable; urgency=medium

  * Fixed incorrect applying of joint constraint impulses (backported from 6.0.0)

 -- Jeongseok Lee <jslee02@gmail.com>  Sat, 9 Jan 2015 12:00:00 -0500

dart (4.3.4) unstable; urgency=low

  * Fixed build issue with gtest on Mac

 -- Jeongseok Lee <jslee02@gmail.com>  Sat, 24 Jan 2015 13:00:00 -0500

dart (4.3.3) unstable; urgency=low

  * Fixed joint Coulomb friction

 -- Jeongseok Lee <jslee02@gmail.com>  Fri, 23 Jan 2015 19:00:00 -0500

dart (4.3.2) unstable; urgency=low

  * Fixed installation -- missing headers (utils/urdf, utils/sdf)

 -- Jeongseok Lee <jslee02@gmail.com>  Thu, 22 Jan 2015 10:00:00 -0500

dart (4.3.1) unstable; urgency=low

  * Fixed API incompatibility introduced by dart-4.3.0

 -- Jeongseok Lee <jslee02@gmail.com>  Wed, 21 Jan 2015 22:00:00 -0500

dart (4.3.0) unstable; urgency=low

  * Added name manager for efficient name look-up and unique naming
  * Added all-inclusive header and namespace headers
  * Added DegreeOfFreedom class for getting/setting data of individual generalized coordinates
  * Added hybrid dynamics
  * Added joint actuator types
  * Added Coulomb joint friction
  * Migrated to C++11
  * Improved readability of CMake output messages
  * Fixed const-correctneess of member functions

 -- Jeongseok Lee <jslee02@gmail.com>  Mon, 19 Jan 2015 14:00:00 -0500

dart (4.2.1) unstable; urgency=low

  * Fixed version numbering of shared libraries in debian packages
  * Fixed Jacobian and its derivatives of FreeJoint/BallJoint

 -- Jeongseok Lee <jslee02@gmail.com>  Wed, 7 Jan 2015 02:00:00 -0500

dart (4.2.0) unstable; urgency=low

  * Added reset functions for Simulation and Recording class
  * Added operational space control example
  * Fixed misuse of Bullet collision shapes
  * Fixed adjacent body pair check for Bullet collision detector
  * Fixed incorrect computation of constraint impulse for BallJointConstraint and WeldJointContraint
  * Improved generation of soft box shape for soft body

 -- Jeongseok Lee <jslee02@gmail.com>  Sat, 22 Nov 2014 02:00:00 -0500

dart (4.1.1) unstable; urgency=low

  * Added ABI check script
  * Fixed build issues on Linux
  * Fixed build issues on Windows
  * Fixed unintended warning messages

 -- Jeongseok Lee <jslee02@gmail.com>  Thu, 17 Jul 2014 23:00:00 -0500

dart (4.1.0) unstable; urgency=low

  * Fixed bug in switching collision detectors
  * Fixed kinematics and dynamics when a skeleton has multiple parent-less bodies
  * Fixed issue on installing DART 4 alongside DART 3 on Linux
  * Fixed warnings on gcc
  * Renamed getDof() to getNumDofs()
  * Added cylinder shape for soft body

 -- Jeongseok Lee <jslee02@gmail.com>  Wed, 02 Jul 2014 20:00:00 -0500

dart (4.0.0) unstable; urgency=low

  * Added implicit joint spring force and damping force
  * Added planar joint
  * Added soft body dynamics
  * Added computation of velocity and acceleration of COM
  * Added bullet collision detector
  * Improved performance of forward dynamics algorithm
  * Improved dynamics API for Skeleton and Joint
  * Improved constraint dynamics solver
  * Improved calculation of equations of motion using Featherstone algorithm
  * Improved optimizer interface and added nlopt solver
  * Fixed self collision bug
  * Fixed incorrect integration of BallJoint and FreeJoint

 -- Jeongseok Lee <jslee02@gmail.com>  Mon, 02 Jun 2014 10:00:00 -0500

dart (3.0.0) unstable; urgency=low

  * Remove Transformation classes. Their functionality is now included in joint
    classes.
  * Add Featherstone algorithm. Can currently only be used without collision
    handling. The old algortihm is still present and used for that case.
  * Remove kinematics namespace. Functionality is moved to dynamics classes.
  * Add dart root namespace
  * A lot of function and variable renames
  * Add constraint namespace
  * Some parsers, unit tests and apps have not been adapted to the changes yet
    and are therefore currently excluded from building.
  * Add "common" namespace

 -- Tobias Kunz <tobias@gatech.edu>  Fri, 11 Oct 2013 22:00:00 -0400<|MERGE_RESOLUTION|>--- conflicted
+++ resolved
@@ -1,4 +1,3 @@
-<<<<<<< HEAD
 dart6 (6.0.0) unstable; urgency=medium
 
   * Added 'Node', 'Aspect', 'State', and 'Properties'
@@ -77,7 +76,7 @@
   * Removed version check for Bullet
 
  -- Jeongseok Lee <jslee02@gmail.com>  Tue, 10 May 2016 12:00:00 -0500
-=======
+
 dart5 (5.1.2) unstable; urgency=medium
 
   * Fixed inverse kinematics (backporting)
@@ -86,7 +85,6 @@
   * Fixed some build and packaging issues
 
  -- Jeongseok Lee <jslee02@gmail.com>  Mon, 25 Apr 2016 00:00:00 -0500
->>>>>>> 39c04b94
 
 dart (5.1.1) unstable; urgency=medium
 
