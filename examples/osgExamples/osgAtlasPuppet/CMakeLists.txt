cmake_minimum_required(VERSION 2.8.12)

if(DART_IN_SOURCE_BUILD)
  include(${CMAKE_CURRENT_SOURCE_DIR}/InSourceBuild.cmake)
  return()
endif()

project(osgAtlasPuppet)

<<<<<<< HEAD
find_package(DART 7 REQUIRED COMPONENTS io-urdf gui-osg CONFIG)
=======
find_package(DART 6.4.0 REQUIRED COMPONENTS utils-urdf gui-osg CONFIG)
>>>>>>> 5309abb2

add_compile_options(-std=c++11)

include_directories(${DART_INCLUDE_DIRS})

file(GLOB srcs "*.cpp" "*.hpp")
add_executable(${PROJECT_NAME} ${srcs})

target_link_libraries(${PROJECT_NAME} ${DART_LIBRARIES})<|MERGE_RESOLUTION|>--- conflicted
+++ resolved
@@ -7,11 +7,7 @@
 
 project(osgAtlasPuppet)
 
-<<<<<<< HEAD
-find_package(DART 7 REQUIRED COMPONENTS io-urdf gui-osg CONFIG)
-=======
-find_package(DART 6.4.0 REQUIRED COMPONENTS utils-urdf gui-osg CONFIG)
->>>>>>> 5309abb2
+find_package(DART 7.0.0 REQUIRED COMPONENTS io-urdf gui-osg CONFIG)
 
 add_compile_options(-std=c++11)
 
