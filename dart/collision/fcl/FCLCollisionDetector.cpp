--- conflicted
+++ resolved
@@ -924,7 +924,6 @@
 
     geom = createSoftMesh<fcl::OBBRSS>(aiMesh);
   }
-<<<<<<< HEAD
   else
   {
     dterr << "[FCLCollisionDetector::createFCLCollisionGeometry] "
@@ -935,22 +934,11 @@
     geom = createEllipsoid<fcl::OBBRSS>(0.1, 0.1, 0.1);
   }
 
+#if FCL_VERSION_AT_LEAST(0,5,0)
+  return std::shared_ptr<fcl::CollisionGeometry>(geom, deleter);
+#else
   return boost::shared_ptr<fcl::CollisionGeometry>(geom, deleter);
-=======
-
-  if (geom)
-#if FCL_VERSION_AT_LEAST(0,5,0)
-    return std::shared_ptr<fcl::CollisionGeometry>(geom, deleter);
-#else
-    return boost::shared_ptr<fcl::CollisionGeometry>(geom, deleter);
 #endif
-  else
-#if FCL_VERSION_AT_LEAST(0,5,0)
-    return std::shared_ptr<fcl::CollisionGeometry>();
-#else
-    return boost::shared_ptr<fcl::CollisionGeometry>();
-#endif
->>>>>>> 05c59450
 }
 
 //==============================================================================
