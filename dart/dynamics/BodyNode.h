/*
 * Copyright (c) 2011-2015, Georgia Tech Research Corporation
 * All rights reserved.
 *
 * Author(s): Sehoon Ha <sehoon.ha@gmail.com>,
 *            Jeongseok Lee <jslee02@gmail.com>
 *
 * Georgia Tech Graphics Lab and Humanoid Robotics Lab
 *
 * Directed by Prof. C. Karen Liu and Prof. Mike Stilman
 * <karenliu@cc.gatech.edu> <mstilman@cc.gatech.edu>
 *
 * This file is provided under the following "BSD-style" License:
 *   Redistribution and use in source and binary forms, with or
 *   without modification, are permitted provided that the following
 *   conditions are met:
 *   * Redistributions of source code must retain the above copyright
 *     notice, this list of conditions and the following disclaimer.
 *   * Redistributions in binary form must reproduce the above
 *     copyright notice, this list of conditions and the following
 *     disclaimer in the documentation and/or other materials provided
 *     with the distribution.
 *   THIS SOFTWARE IS PROVIDED BY THE COPYRIGHT HOLDERS AND
 *   CONTRIBUTORS "AS IS" AND ANY EXPRESS OR IMPLIED WARRANTIES,
 *   INCLUDING, BUT NOT LIMITED TO, THE IMPLIED WARRANTIES OF
 *   MERCHANTABILITY AND FITNESS FOR A PARTICULAR PURPOSE ARE
 *   DISCLAIMED. IN NO EVENT SHALL THE COPYRIGHT HOLDER OR
 *   CONTRIBUTORS BE LIABLE FOR ANY DIRECT, INDIRECT, INCIDENTAL,
 *   SPECIAL, EXEMPLARY, OR CONSEQUENTIAL DAMAGES (INCLUDING, BUT NOT
 *   LIMITED TO, PROCUREMENT OF SUBSTITUTE GOODS OR SERVICES; LOSS OF
 *   USE, DATA, OR PROFITS; OR BUSINESS INTERRUPTION) HOWEVER CAUSED
 *   AND ON ANY THEORY OF LIABILITY, WHETHER IN CONTRACT, STRICT
 *   LIABILITY, OR TORT (INCLUDING NEGLIGENCE OR OTHERWISE) ARISING IN
 *   ANY WAY OUT OF THE USE OF THIS SOFTWARE, EVEN IF ADVISED OF THE
 *   POSSIBILITY OF SUCH DAMAGE.
 */

#ifndef DART_DYNAMICS_BODYNODE_H_
#define DART_DYNAMICS_BODYNODE_H_

#include <string>
#include <vector>

#include <Eigen/Dense>
#include <Eigen/StdVector>

#include "dart/config.h"
#include "dart/common/Signal.h"
#include "dart/math/Geometry.h"
#include "dart/dynamics/Node.h"
#include "dart/dynamics/Frame.h"
#include "dart/dynamics/SmartPointer.h"
#include "dart/dynamics/TemplatedJacobianNode.h"
#include "dart/dynamics/SpecializedNodeManager.h"
#include "dart/dynamics/detail/BodyNodeProperties.h"
#include "dart/dynamics/Skeleton.h"

namespace dart {
namespace renderer {
class RenderInterface;
}  // namespace renderer
}  // namespace dart

namespace dart {
namespace dynamics {

class GenCoord;
class Skeleton;
class Joint;
class DegreeOfFreedom;
class Shape;
class EndEffector;
class Marker;

/// BodyNode class represents a single node of the skeleton.
///
/// BodyNode is a basic element of the skeleton. BodyNodes are hierarchically
/// connected and have a set of core functions for calculating derivatives.
///
/// BodyNode inherits Frame, and a parent Frame of a BodyNode is the parent
/// BodyNode of the BodyNode.
class BodyNode :
    public virtual common::AddonManager,
<<<<<<< HEAD
    public virtual SpecializedNodeManagerForBodyNode<ShapeNode, EndEffector>,
=======
    public virtual BodyNodeSpecializedFor<EndEffector>,
>>>>>>> 530c2e41
    public SkeletonRefCountingBase,
    public TemplatedJacobianNode<BodyNode>
{
public:

  using ColShapeAddedSignal
      = common::Signal<void(const BodyNode*, ConstShapePtr _newColShape)>;

  using ColShapeRemovedSignal = ColShapeAddedSignal;

  using StructuralChangeSignal
      = common::Signal<void(const BodyNode*)>;

  using NodePropertiesVector = common::ExtensibleVector< std::unique_ptr<Node::Properties> >;
  using NodePropertiesMap = std::map< std::type_index, std::unique_ptr<NodePropertiesVector> >;
  using NodeProperties = common::ExtensibleMapHolder<NodePropertiesMap>;
  using AddonProperties = common::AddonManager::Properties;

  using UniqueProperties = detail::BodyNodeUniqueProperties;
  using Properties = detail::BodyNodeProperties;
  using ExtendedProperties = detail::BodyNodeExtendedProperties;

  BodyNode(const BodyNode&) = delete;

  /// Destructor
  virtual ~BodyNode();

  /// Set the ExtendedProperties of this BodyNode
  void setProperties(const ExtendedProperties& _properties);

  /// Set the Properties of the attached Nodes
  void setProperties(const NodeProperties& _properties);

  /// Same as setAddonProperties()
  void setProperties(const AddonProperties& _properties);

  /// Set the Properties of this BodyNode
  void setProperties(const Properties& _properties);

  /// Set the UniqueProperties of this BodyNode
  void setProperties(const UniqueProperties& _properties);

  /// Get the Properties of this BodyNode
  Properties getBodyNodeProperties() const;

  /// Get the the Properties of the Nodes attached to this BodyNode
  NodeProperties getAttachedNodeProperties() const;

  /// The the full extended Properties of this BodyNode, including the
  /// Properties of its Addons, its attached Nodes, and the BodyNode itself.
  ExtendedProperties getExtendedProperties() const;

  /// Copy the Properties of another BodyNode
  void copy(const BodyNode& _otherBodyNode);

  /// Copy the Properties of another BodyNode
  void copy(const BodyNode* _otherBodyNode);

  /// Same as copy(const BodyNode&)
  BodyNode& operator=(const BodyNode& _otherBodyNode);

  /// Give this BodyNode a copy of each Node from otherBodyNode
  void duplicateNodes(const BodyNode* otherBodyNode);

  /// Make the Nodes of this BodyNode match the Nodes of otherBodyNode. All
  /// existing Nodes in this BodyNode will be removed.
  void matchNodes(const BodyNode* otherBodyNode);

  /// Set name. If the name is already taken, this will return an altered
  /// version which will be used by the Skeleton
  const std::string& setName(const std::string& _name) override;

  /// Set whether gravity affects this body
  /// \param[in] _gravityMode True to enable gravity
  void setGravityMode(bool _gravityMode);

  /// Return true if gravity mode is enabled
  bool getGravityMode() const;

  /// Return true if this body can collide with others bodies
  bool isCollidable() const;

  /// Set whether this body node will collide with others in the world
  /// \param[in] _isCollidable True to enable collisions
  void setCollidable(bool _isCollidable);

  /// Set the mass of the bodynode
  void setMass(double _mass);

  /// Return the mass of the bodynode
  double getMass() const;

  /// Set moment of inertia defined around the center of mass
  ///
  /// Principal moments of inertia (_Ixx, _Iyy, _Izz) must be positive or zero
  /// values.
  void setMomentOfInertia(
      double _Ixx, double _Iyy, double _Izz,
      double _Ixy = 0.0, double _Ixz = 0.0, double _Iyz = 0.0);

  /// Return moment of inertia defined around the center of mass
  void getMomentOfInertia(
      double& _Ixx, double& _Iyy, double& _Izz,
      double& _Ixy, double& _Ixz, double& _Iyz) const;

  /// Return spatial inertia
  const Eigen::Matrix6d& getSpatialInertia() const;

  /// Set the inertia data for this BodyNode
  void setInertia(const Inertia& _inertia);

  /// Get the inertia data for this BodyNode
  const Inertia& getInertia() const;

  /// Return the articulated body inertia
  const math::Inertia& getArticulatedInertia() const;

  /// Return the articulated body inertia for implicit joint damping and spring
  /// forces
  const math::Inertia& getArticulatedInertiaImplicit() const;

  /// Set center of mass expressed in body frame
  void setLocalCOM(const Eigen::Vector3d& _com);

  /// Return center of mass expressed in body frame
  const Eigen::Vector3d& getLocalCOM() const;

  /// Return the center of mass with respect to an arbitrary Frame
  Eigen::Vector3d getCOM(const Frame* _withRespectTo = Frame::World()) const;

  /// Return the linear velocity of the center of mass, expressed in terms of
  /// arbitrary Frames
  Eigen::Vector3d getCOMLinearVelocity(
                          const Frame* _relativeTo = Frame::World(),
                          const Frame* _inCoordinatesOf = Frame::World()) const;

  /// Return the spatial velocity of the center of mass, expressed in
  /// coordinates of this Frame and relative to the World Frame
  Eigen::Vector6d getCOMSpatialVelocity() const;

  /// Return the spatial velocity of the center of mass, expressed in terms of
  /// arbitrary Frames
  Eigen::Vector6d getCOMSpatialVelocity(const Frame* _relativeTo,
                                        const Frame* _inCoordinatesOf) const;

  /// Return the linear acceleration of the center of mass, expressed in terms
  /// of arbitary Frames
  Eigen::Vector3d getCOMLinearAcceleration(
                          const Frame* _relativeTo = Frame::World(),
                          const Frame* _inCoordinatesOf = Frame::World()) const;

  /// Return the acceleration of the center of mass expressed in coordinates of
  /// this BodyNode Frame and relative to the World Frame
  Eigen::Vector6d getCOMSpatialAcceleration() const;

  /// Return the spatial acceleration of the center of mass, expressed in terms
  /// of arbitrary Frames
  Eigen::Vector6d getCOMSpatialAcceleration(const Frame* _relativeTo,
                                            const Frame* _inCoordinatesOf) const;

  /// Set coefficient of friction in range of [0, ~]
  void setFrictionCoeff(double _coeff);

  /// Return frictional coefficient.
  double getFrictionCoeff() const;

  /// Set coefficient of restitution in range of [0, 1]
  void setRestitutionCoeff(double _coeff);

  /// Return coefficient of restitution
  double getRestitutionCoeff() const;

  //--------------------------------------------------------------------------
  // Structural Properties
  //--------------------------------------------------------------------------

  /// Return the index of this BodyNode within its Skeleton
  size_t getIndexInSkeleton() const;

  /// Return the index of this BodyNode within its tree
  size_t getIndexInTree() const;

  /// Return the index of the tree that this BodyNode belongs to
  size_t getTreeIndex() const;

  /// Remove this BodyNode and all of its children (recursively) from their
  /// Skeleton. If a BodyNodePtr that references this BodyNode (or any of its
  /// children) still exists, the subtree will be moved into a new Skeleton
  /// with the given name. If the returned SkeletonPtr goes unused and no
  /// relevant BodyNodePtrs are held anywhere, then this BodyNode and all its
  /// children will be deleted.
  ///
  /// Note that this function is actually the same as split(), but given a
  /// different name for semantic reasons.
  SkeletonPtr remove(const std::string& _name = "temporary");

  /// Remove this BodyNode and all of its children (recursively) from their
  /// current parent BodyNode, and move them to another parent BodyNode. The new
  /// parent BodyNode can either be in a new Skeleton or the current one. If you
  /// pass in a nullptr, this BodyNode will become a new root BodyNode for its
  /// current Skeleton.
  ///
  /// Using this function will result in changes to the indexing of
  /// (potentially) all BodyNodes and Joints in the current Skeleton, even if
  /// the BodyNodes are kept within the same Skeleton.
  bool moveTo(BodyNode* _newParent);

  /// This is a version of moveTo(BodyNode*) that allows you to explicitly move
  /// this BodyNode into a different Skeleton. The key difference for this
  /// version of the function is that you can make this BodyNode a root node in
  /// a different Skeleton, which is not something that can be done by the other
  /// version.
  bool moveTo(const SkeletonPtr& _newSkeleton, BodyNode* _newParent);

#ifdef _WIN32
  template <typename JointType>
  static typename JointType::Properties createJointProperties()
  {
    return typename JointType::Properties();
  }

  template <typename NodeType>
  static typename NodeType::Properties createBodyNodeProperties()
  {
    return typename NodeType::Properties();
  }
#endif
  // TODO: Workaround for MSVC bug on template function specialization with
  // default argument. Please see #487 for detail

  /// A version of moveTo(BodyNode*) that also changes the Joint type of the
  /// parent Joint of this BodyNode. This function returns the pointer to the
  /// newly created Joint. The original parent Joint will be deleted.
  ///
  /// This function can be used to change the Joint type of the parent Joint of
  /// this BodyNode, but note that the indexing of the BodyNodes and Joints in
  /// this Skeleton will still be changed, even if only the Joint type is
  /// changed.
  template <class JointType>
  JointType* moveTo(BodyNode* _newParent,
#ifdef _WIN32
      const typename JointType::Properties& _joint
          = BodyNode::createJointProperties<JointType>());
#else
      const typename JointType::Properties& _joint
          = typename JointType::Properties());
#endif
  // TODO: Workaround for MSVC bug on template function specialization with
  // default argument. Please see #487 for detail

  /// A version of moveTo(SkeletonPtr, BodyNode*) that also changes the Joint
  /// type of the parent Joint of this BodyNode. This function returns the
  /// pointer to the newly created Joint. The original Joint will be deleted.
  template <class JointType>
  JointType* moveTo(const SkeletonPtr& _newSkeleton, BodyNode* _newParent,
#ifdef _WIN32
      const typename JointType::Properties& _joint
          = BodyNode::createJointProperties<JointType>());
#else
      const typename JointType::Properties& _joint
          = typename JointType::Properties());
#endif
  // TODO: Workaround for MSVC bug on template function specialization with
  // default argument. Please see #487 for detail

  /// Remove this BodyNode and all of its children (recursively) from their
  /// current Skeleton and move them into a newly created Skeleton. The newly
  /// created Skeleton will have the same Skeleton::Properties as the current
  /// Skeleton, except it will use the specified name. The return value is a
  /// shared_ptr to the newly created Skeleton.
  ///
  /// Note that the parent Joint of this BodyNode will remain the same. If you
  /// want to change the Joint type of this BodyNode's parent Joint (for
  /// example, make it a FreeJoint), then use the templated split<JointType>()
  /// function.
  SkeletonPtr split(const std::string& _skeletonName);

  /// A version of split(const std::string&) that also changes the Joint type of
  /// the parent Joint of this BodyNode.
  template <class JointType>
  SkeletonPtr split(const std::string& _skeletonName,
#ifdef _WIN32
      const typename JointType::Properties& _joint
          = BodyNode::createJointProperties<JointType>());
#else
      const typename JointType::Properties& _joint
          = typename JointType::Properties());
#endif
  // TODO: Workaround for MSVC bug on template function specialization with
  // default argument. Please see #487 for detail

  /// Change the Joint type of this BodyNode's parent Joint.
  ///
  /// Note that this function will change the indexing of (potentially) all
  /// BodyNodes and Joints in the Skeleton.
  template <class JointType>
  JointType* changeParentJointType(
#ifdef _WIN32
      const typename JointType::Properties& _joint
          = BodyNode::createJointProperties<JointType>());
#else
      const typename JointType::Properties& _joint
          = typename JointType::Properties());
#endif
  // TODO: Workaround for MSVC bug on template function specialization with
  // default argument. Please see #487 for detail

  /// Create clones of this BodyNode and all of its children recursively (unless
  /// _recursive is set to false) and attach the clones to the specified
  /// BodyNode. The specified BodyNode can be in this Skeleton or a different
  /// Skeleton. Passing in nullptr will set the copy as a root node of the
  /// current Skeleton.
  ///
  /// The return value is a pair of pointers to the root of the newly created
  /// BodyNode tree.
  std::pair<Joint*, BodyNode*> copyTo(BodyNode* _newParent,
                                      bool _recursive=true);

  /// Create clones of this BodyNode and all of its children recursively (unless
  /// recursive is set to false) and attach the clones to the specified BodyNode
  /// of the specified Skeleton.
  ///
  /// The key differences between this function and the copyTo(BodyNode*)
  /// version is that this one allows the copied BodyNode to be const and allows
  /// you to copy it as a root node of another Skeleton.
  ///
  /// The return value is a pair of pointers to the root of the newly created
  /// BodyNode tree.
  std::pair<Joint*, BodyNode*> copyTo(const SkeletonPtr& _newSkeleton,
                                      BodyNode* _newParent,
                                      bool _recursive=true) const;

  /// A version of copyTo(BodyNode*) that also changes the Joint type of the
  /// parent Joint of this BodyNode.
  template <class JointType>
  std::pair<JointType*, BodyNode*> copyTo(
      BodyNode* _newParent,
#ifdef _WIN32
      const typename JointType::Properties& _joint
          = BodyNode::createJointProperties<JointType>(),
#else
      const typename JointType::Properties& _joint
          = typename JointType::Properties(),
#endif
      bool _recursive = true);
  // TODO: Workaround for MSVC bug on template function specialization with
  // default argument. Please see #487 for detail

  /// A version of copyTo(Skeleton*,BodyNode*) that also changes the Joint type
  /// of the parent Joint of this BodyNode.
  template <class JointType>
  std::pair<JointType*, BodyNode*> copyTo(
      const SkeletonPtr& _newSkeleton, BodyNode* _newParent,
#ifdef _WIN32
      const typename JointType::Properties& _joint
          = BodyNode::createJointProperties<JointType>(),
#else
      const typename JointType::Properties& _joint
          = typename JointType::Properties(),
#endif
      bool _recursive = true) const;
  // TODO: Workaround for MSVC bug on template function specialization with
  // default argument. Please see #487 for detail

  /// Create clones of this BodyNode and all of its children (recursively) and
  /// create a new Skeleton with the specified name to attach them to. The
  /// Skeleton::Properties of the current Skeleton will also be copied into the
  /// new Skeleton that gets created.
  SkeletonPtr copyAs(const std::string& _skeletonName,
                     bool _recursive=true) const;

  /// A version of copyAs(const std::string&) that also changes the Joint type
  /// of the root BodyNode.
  template <class JointType>
  SkeletonPtr copyAs(
      const std::string& _skeletonName,
#ifdef _WIN32
      const typename JointType::Properties& _joint
          = BodyNode::createJointProperties<JointType>(),
#else
      const typename JointType::Properties& _joint
          = typename JointType::Properties(),
#endif
      bool _recursive=true) const;
  // TODO: Workaround for MSVC bug on template function specialization with
  // default argument. Please see #487 for detail

  // Documentation inherited
  SkeletonPtr getSkeleton() override;

  // Documentation inherited
  ConstSkeletonPtr getSkeleton() const override;

  /// Return the parent Joint of this BodyNode
  Joint* getParentJoint();

  /// Return the (const) parent Joint of this BodyNode
  const Joint* getParentJoint() const;

  /// Return the parent BodyNdoe of this BodyNode
  BodyNode* getParentBodyNode();

  /// Return the (const) parent BodyNode of this BodyNode
  const BodyNode* getParentBodyNode() const;

  /// Create a Joint and BodyNode pair as a child of this BodyNode
  template <class JointType, class NodeType = BodyNode>
  std::pair<JointType*, NodeType*> createChildJointAndBodyNodePair(
#ifdef _WIN32
      const typename JointType::Properties& _jointProperties
          = BodyNode::createJointProperties<JointType>(),
      const typename NodeType::Properties& _bodyProperties
          = BodyNode::createBodyNodeProperties<NodeType>());
#else
      const typename JointType::Properties& _jointProperties
          = typename JointType::Properties(),
      const typename NodeType::Properties& _bodyProperties
          = typename NodeType::Properties());
#endif
  // TODO: Workaround for MSVC bug on template function specialization with
  // default argument. Please see #487 for detail

  /// Return the number of child BodyNodes
  size_t getNumChildBodyNodes() const;

  /// Return the _index-th child BodyNode of this BodyNode
  BodyNode* getChildBodyNode(size_t _index);

  /// Return the (const) _index-th child BodyNode of this BodyNode
  const BodyNode* getChildBodyNode(size_t _index) const;

  /// Return the number of child Joints
  size_t getNumChildJoints() const;

  /// Return the _index-th child Joint of this BodyNode
  Joint* getChildJoint(size_t _index);

  /// Return the (const) _index-th child Joint of this BodyNode
  const Joint* getChildJoint(size_t _index) const;

  /// Create some Node type and attach it to this BodyNode.
  template <class NodeType, typename ...Args>
  NodeType* createNode(Args&&... args);

  /// Create an ShapeNode attached to this BodyNode. Pass a
  /// ShapeNode::Properties argument into its constructor. If automaticName is
  /// true, then the mName field of properties will be ignored, and the
  /// ShapeNode will be automatically assigned a name:
  /// <BodyNodeName>_ShapeNode_<#>
  template <class ShapeNodeProperties>
  ShapeNode* createShapeNode(ShapeNodeProperties properties,
                             bool automaticName = true);

  /// Create a ShapeNode with an automatically assigned name:
  /// <BodyNodeName>_ShapeNode_<#>.
  ShapeNode* createShapeNode(const ShapePtr& shape);

  /// Create an ShapeNode with the specified name
  ShapeNode* createShapeNode(
      const ShapePtr& shape, const std::string& name);

  /// Create an ShapeNode with the specified name
  ShapeNode* createShapeNode(const ShapePtr& shape, const char* name);

  /// Return the number of all the ShapeNodes in this BodyNode
  size_t getNumShapeNodes() const;

  /// Return the index-th ShapeNode
  ShapeNode* getShapeNode(size_t index);

  /// Return the index-th (const) ShapeNode
  const ShapeNode* getShapeNode(size_t index) const;

  /// Return the list of ShapeNodes
  const std::vector<ShapeNode*> getShapeNodes();

  /// Return the list of (const) ShapeNodes
  const std::vector<const ShapeNode*> getShapeNodes() const;

  /// Remove all ShapeNodes from this BodyNode
  void removeAllShapeNodes();

  /// Create a ShapeNode with the specified Addons and an automatically assigned
  /// name: <BodyNodeName>_ShapeNode_<#>.
  template <class... Addons>
  ShapeNode* createShapeNodeWith(const ShapePtr& shape);

  /// Create a ShapeNode with the specified name and Addons
  template <class... Addons>
  ShapeNode* createShapeNodeWith(const ShapePtr& shape,
                                 const std::string& name);

  /// Return the number of ShapeNodes containing given Addon in this BodyNode
  template <class Addon>
  size_t getNumShapeNodesWith() const;

  /// Return the list of ShapeNodes containing given Addon
  template <class Addon>
  const std::vector<ShapeNode*> getShapeNodesWith();

  /// Return the list of ShapeNodes containing given Addon
  template <class Addon>
  const std::vector<const ShapeNode*> getShapeNodesWith() const;

  /// Remove all ShapeNodes containing given Addon from this BodyNode
  template <class Addon>
  void removeAllShapeNodesWith();

  /// Create an EndEffector attached to this BodyNode. Pass an
  /// EndEffector::Properties argument into this function.
  template <class EndEffectorProperties>
  EndEffector* createEndEffector(const EndEffectorProperties& _properties);

  /// Create an EndEffector with the specified name
  EndEffector* createEndEffector(const std::string& _name = "EndEffector");

  /// Create an EndEffector with the specified name
  EndEffector* createEndEffector(const char* _name);

  /// Add a marker into the bodynode
  void addMarker(Marker* _marker);

  /// Return the number of markers of the bodynode
  size_t getNumMarkers() const;

  /// Return _index-th marker of the bodynode
  Marker* getMarker(size_t _index);

  /// Return (const) _index-th marker of the bodynode
  const Marker* getMarker(size_t _index) const;

  // Documentation inherited
  bool dependsOn(size_t _genCoordIndex) const override;

  // Documentation inherited
  size_t getNumDependentGenCoords() const override;

  // Documentation inherited
  size_t getDependentGenCoordIndex(size_t _arrayIndex) const override;

  // Documentation inherited
  const std::vector<size_t>& getDependentGenCoordIndices() const override;

  // Documentation inherited
  size_t getNumDependentDofs() const override;

  // Documentation inherited
  DegreeOfFreedom* getDependentDof(size_t _index) override;

  // Documentation inherited
  const DegreeOfFreedom* getDependentDof(size_t _index) const override;

  // Documentation inherited
  const std::vector<DegreeOfFreedom*>& getDependentDofs() override;

  // Documentation inherited
  const std::vector<const DegreeOfFreedom*>& getDependentDofs() const override;

  // Documentation inherited
  const std::vector<const DegreeOfFreedom*> getChainDofs() const override;

  //--------------------------------------------------------------------------
  // Properties updated by dynamics (kinematics)
  //--------------------------------------------------------------------------

  /// Get the transform of this BodyNode with respect to its parent BodyNode,
  /// which is also its parent Frame.
  const Eigen::Isometry3d& getRelativeTransform() const override;

  // Documentation inherited
  const Eigen::Vector6d& getRelativeSpatialVelocity() const override;

  // Documentation inherited
  const Eigen::Vector6d& getRelativeSpatialAcceleration() const override;

  // Documentation inherited
  const Eigen::Vector6d& getPrimaryRelativeAcceleration() const override;

  /// Return the partial acceleration of this body
  const Eigen::Vector6d& getPartialAcceleration() const override;

  /// Return the generalized Jacobian targeting the origin of this BodyNode. The
  /// Jacobian is expressed in the Frame of this BodyNode.
  const math::Jacobian& getJacobian() const override final;

  // Prevent the inherited getJacobian functions from being shadowed
  using TemplatedJacobianNode<BodyNode>::getJacobian;

  /// Return the generalized Jacobian targeting the origin of this BodyNode. The
  /// Jacobian is expressed in the World Frame.
  const math::Jacobian& getWorldJacobian() const override final;

  // Prevent the inherited getWorldJacobian functions from being shadowed
  using TemplatedJacobianNode<BodyNode>::getWorldJacobian;

  /// Return the spatial time derivative of the generalized Jacobian targeting
  /// the origin of this BodyNode. The Jacobian is expressed in this BodyNode's
  /// coordinate Frame.
  ///
  /// NOTE: Since this is a spatial time derivative, it should be used with
  /// spatial vectors. If you are using classical linear and angular
  /// acceleration vectors, then use getJacobianClassicDeriv(),
  /// getLinearJacobianDeriv(), or getAngularJacobianDeriv() instead.
  const math::Jacobian& getJacobianSpatialDeriv() const override final;

  // Prevent the inherited getJacobianSpatialDeriv functions from being shadowed
  using TemplatedJacobianNode<BodyNode>::getJacobianSpatialDeriv;

  /// Return the classical time derivative of the generalized Jacobian targeting
  /// the origin of this BodyNode. The Jacobian is expressed in the World
  /// coordinate Frame.
  ///
  /// NOTE: Since this is a classical time derivative, it should be used with
  /// classical linear and angular vectors. If you are using spatial vectors,
  /// use getJacobianSpatialDeriv() instead.
  const math::Jacobian& getJacobianClassicDeriv() const override final;

  // Prevent the inherited getJacobianClassicDeriv functions from being shadowed
  using TemplatedJacobianNode<BodyNode>::getJacobianClassicDeriv;

  /// Return the velocity change due to the constraint impulse
  const Eigen::Vector6d& getBodyVelocityChange() const;

  /// Set whether this body node is colliding with others. This is called by
  /// collision detector.
  /// \param[in] True if this body node is colliding.
  void setColliding(bool _isColliding);

  /// Return whether this body node is colliding with others
  /// \return True if this body node is colliding.
  bool isColliding();

  /// Add applying linear Cartesian forces to this node
  ///
  /// A force is defined by a point of application and a force vector. The
  /// last two parameters specify frames of the first two parameters.
  /// Coordinate transformations are applied when needed. The point of
  /// application and the force in local coordinates are stored in mContacts.
  /// When conversion is needed, make sure the transformations are avaialble.
  void addExtForce(const Eigen::Vector3d& _force,
                   const Eigen::Vector3d& _offset = Eigen::Vector3d::Zero(),
                   bool _isForceLocal = false,
                   bool _isOffsetLocal = true);

  /// Set Applying linear Cartesian forces to this node.
  void setExtForce(const Eigen::Vector3d& _force,
                   const Eigen::Vector3d& _offset = Eigen::Vector3d::Zero(),
                   bool _isForceLocal = false,
                   bool _isOffsetLocal = true);

  /// Add applying Cartesian torque to the node.
  ///
  /// The torque in local coordinates is accumulated in mExtTorqueBody.
  void addExtTorque(const Eigen::Vector3d& _torque, bool _isLocal = false);

  /// Set applying Cartesian torque to the node.
  ///
  /// The torque in local coordinates is accumulated in mExtTorqueBody.
  void setExtTorque(const Eigen::Vector3d& _torque, bool _isLocal = false);

  /// Clean up structures that store external forces: mContacts, mFext,
  /// mExtForceBody and mExtTorqueBody.
  ///
  /// Called by Skeleton::clearExternalForces.
  virtual void clearExternalForces();

  /// Clear out the generalized forces of the parent Joint and any other forces
  /// related to this BodyNode that are internal to the Skeleton. For example,
  /// the point mass forces for SoftBodyNodes.
  virtual void clearInternalForces();

  ///
  const Eigen::Vector6d& getExternalForceLocal() const;

  ///
  Eigen::Vector6d getExternalForceGlobal() const;

  /// Get spatial body force transmitted from the parent joint.
  ///
  /// The spatial body force is transmitted to this BodyNode from the parent
  /// body through the connecting joint. It is expressed in this BodyNode's
  /// frame.
  const Eigen::Vector6d& getBodyForce() const;

  //----------------------------------------------------------------------------
  // Constraints
  //   - Following functions are managed by constraint solver.
  //----------------------------------------------------------------------------

  /// Return true if the body can react to force or constraint impulse.
  ///
  /// A body node is reactive if the skeleton is mobile and the number of
  /// dependent generalized coordinates is non zero.
  bool isReactive() const;

  /// Set constraint impulse
  /// \param[in] _constImp Spatial constraint impulse w.r.t. body frame
  void setConstraintImpulse(const Eigen::Vector6d& _constImp);

  /// Add constraint impulse
  /// \param[in] _constImp Spatial constraint impulse w.r.t. body frame
  void addConstraintImpulse(const Eigen::Vector6d& _constImp);

  /// Add constraint impulse
  void addConstraintImpulse(const Eigen::Vector3d& _constImp,
                            const Eigen::Vector3d& _offset,
                            bool _isImpulseLocal = false,
                            bool _isOffsetLocal = true);

  /// Clear constraint impulses and cache data used for impulse-based forward
  /// dynamics algorithm
  virtual void clearConstraintImpulse();

  /// Return constraint impulse
  const Eigen::Vector6d& getConstraintImpulse() const;

  //----------------------------------------------------------------------------
  // Energies
  //----------------------------------------------------------------------------

  /// Return kinetic energy.
  virtual double getKineticEnergy() const;

  /// Return potential energy.
  virtual double getPotentialEnergy(const Eigen::Vector3d& _gravity) const;

  /// Return linear momentum.
  Eigen::Vector3d getLinearMomentum() const;

  /// Return angular momentum.
  Eigen::Vector3d getAngularMomentum(
      const Eigen::Vector3d& _pivot = Eigen::Vector3d::Zero());

  //----------------------------------------------------------------------------
  // Rendering
  //----------------------------------------------------------------------------

  /// Render the markers
  void draw(renderer::RenderInterface* ri = nullptr,
            const Eigen::Vector4d& color = Eigen::Vector4d::Ones(),
            bool useDefaultColor = true,
            int depth = 0) const override;

  /// Render the markers
  void drawMarkers(renderer::RenderInterface* _ri = nullptr,
                   const Eigen::Vector4d& _color = Eigen::Vector4d::Ones(),
                   bool _useDefaultColor = true) const;

  //----------------------------------------------------------------------------
  // Notifications
  //----------------------------------------------------------------------------

  // Documentation inherited
  void notifyTransformUpdate() override;

  // Documentation inherited
  void notifyVelocityUpdate() override;

  // Documentation inherited
  void notifyAccelerationUpdate() override;

  /// Notify the Skeleton that the tree of this BodyNode needs an articulated
  /// inertia update
  void notifyArticulatedInertiaUpdate();

  /// Tell the Skeleton that the external forces need to be updated
  void notifyExternalForcesUpdate();

  /// Tell the Skeleton that the coriolis forces need to be update
  void notifyCoriolisUpdate();

  //----------------------------------------------------------------------------
  // Friendship
  //----------------------------------------------------------------------------

  friend class Skeleton;
  friend class Joint;
  friend class EndEffector;
  friend class SoftBodyNode;
  friend class PointMass;
  friend class Node;

protected:

  /// Constructor called by Skeleton class
  BodyNode(BodyNode* _parentBodyNode, Joint* _parentJoint,
           const Properties& _properties);

  /// Create a clone of this BodyNode. This may only be called by the Skeleton
  /// class.
  virtual BodyNode* clone(BodyNode* _parentBodyNode, Joint* _parentJoint,
                          bool cloneNodes) const;

  /// This is needed in order to inherit the Node class, but it does nothing
  Node* cloneNode(BodyNode* bn) const override final;

  /// Initialize the vector members with proper sizes.
  virtual void init(const SkeletonPtr& _skeleton);

  /// Add a child bodynode into the bodynode
  void addChildBodyNode(BodyNode* _body);

  //----------------------------------------------------------------------------
  /// \{ \name Recursive dynamics routines
  //----------------------------------------------------------------------------

  /// Separate generic child Entities from child BodyNodes for more efficient
  /// update notices
  void processNewEntity(Entity* _newChildEntity) override;

  /// Remove this Entity from mChildBodyNodes or mNonBodyNodeEntities
  void processRemovedEntity(Entity* _oldChildEntity) override;

  /// Update transformation
  virtual void updateTransform();

  /// Update spatial body velocity.
  virtual void updateVelocity();

  /// Update partial spatial body acceleration due to parent joint's velocity.
  virtual void updatePartialAcceleration() const;

  /// Update articulated body inertia for forward dynamics.
  /// \param[in] _timeStep Rquired for implicit joint stiffness and damping.
  virtual void updateArtInertia(double _timeStep) const;

  /// Update bias force associated with the articulated body inertia for forward
  /// dynamics.
  /// \param[in] _gravity Vector of gravitational acceleration
  /// \param[in] _timeStep Rquired for implicit joint stiffness and damping.
  virtual void updateBiasForce(const Eigen::Vector3d& _gravity,
                               double _timeStep);

  /// Update bias impulse associated with the articulated body inertia for
  /// impulse-based forward dynamics.
  virtual void updateBiasImpulse();

  /// Update spatial body acceleration with the partial spatial body
  /// acceleration for inverse dynamics.
  virtual void updateAccelerationID();

  /// Update spatial body acceleration for forward dynamics.
  virtual void updateAccelerationFD();

  /// Update spatical body velocity change for impluse-based forward dynamics.
  virtual void updateVelocityChangeFD();

  /// Update spatial body force for inverse dynamics.
  ///
  /// The spatial body force is transmitted to this BodyNode from the parent
  /// body through the connecting joint. It is expressed in this BodyNode's
  /// frame.
  virtual void updateTransmittedForceID(const Eigen::Vector3d& _gravity,
                                        bool _withExternalForces = false);

  /// Update spatial body force for forward dynamics.
  ///
  /// The spatial body force is transmitted to this BodyNode from the parent
  /// body through the connecting joint. It is expressed in this BodyNode's
  /// frame.
  virtual void updateTransmittedForceFD();

  /// Update spatial body force for impulse-based forward dynamics.
  ///
  /// The spatial body impulse is transmitted to this BodyNode from the parent
  /// body through the connecting joint. It is expressed in this BodyNode's
  /// frame.
  virtual void updateTransmittedImpulse();
  // TODO: Rename to updateTransmittedImpulseFD if impulse-based inverse
  // dynamics is implemented.

  /// Update the joint force for inverse dynamics.
  virtual void updateJointForceID(double _timeStep,
                                  bool _withDampingForces,
                                  bool _withSpringForces);

  /// Update the joint force for forward dynamics.
  virtual void updateJointForceFD(double _timeStep,
                                  bool _withDampingForces,
                                  bool _withSpringForces);

  /// Update the joint impulse for forward dynamics.
  virtual void updateJointImpulseFD();

  /// Update constrained terms due to the constraint impulses for foward
  /// dynamics.
  virtual void updateConstrainedTerms(double _timeStep);

  /// \}

  //----------------------------------------------------------------------------
  /// \{ \name Equations of motion related routines
  //----------------------------------------------------------------------------

  ///
  virtual void updateMassMatrix();
  virtual void aggregateMassMatrix(Eigen::MatrixXd& _MCol, size_t _col);
  virtual void aggregateAugMassMatrix(Eigen::MatrixXd& _MCol, size_t _col,
                                      double _timeStep);

  ///
  virtual void updateInvMassMatrix();
  virtual void updateInvAugMassMatrix();
  virtual void aggregateInvMassMatrix(Eigen::MatrixXd& _InvMCol, size_t _col);
  virtual void aggregateInvAugMassMatrix(Eigen::MatrixXd& _InvMCol, size_t _col,
                                         double _timeStep);

  ///
  virtual void aggregateCoriolisForceVector(Eigen::VectorXd& _C);

  ///
  virtual void aggregateGravityForceVector(Eigen::VectorXd& _g,
                                           const Eigen::Vector3d& _gravity);

  ///
  virtual void updateCombinedVector();
  virtual void aggregateCombinedVector(Eigen::VectorXd& _Cg,
                                       const Eigen::Vector3d& _gravity);

  /// Aggregate the external forces mFext in the generalized coordinates
  /// recursively
  virtual void aggregateExternalForces(Eigen::VectorXd& _Fext);

  ///
  virtual void aggregateSpatialToGeneralized(Eigen::VectorXd& _generalized,
                                             const Eigen::Vector6d& _spatial);

  /// Update body Jacobian. getJacobian() calls this function if
  /// mIsBodyJacobianDirty is true.
  void updateBodyJacobian() const;

  /// Update the World Jacobian. The commonality of using the World Jacobian
  /// makes it worth caching.
  void updateWorldJacobian() const;

  /// Update spatial time derivative of body Jacobian.
  /// getJacobianSpatialTimeDeriv() calls this function if
  /// mIsBodyJacobianSpatialDerivDirty is true.
  void updateBodyJacobianSpatialDeriv() const;

  /// Update classic time derivative of body Jacobian.
  /// getJacobianClassicDeriv() calls this function if
  /// mIsWorldJacobianClassicDerivDirty is true.
  void updateWorldJacobianClassicDeriv() const;

  /// \}

protected:

  //--------------------------------------------------------------------------
  // General properties
  //--------------------------------------------------------------------------

  /// A unique ID of this node globally.
  int mID;

  /// Counts the number of nodes globally.
  static size_t msBodyNodeCount;

  /// BodyNode-specific properties
  UniqueProperties mBodyP;

  /// Whether the node is currently in collision with another node.
  bool mIsColliding;

  //--------------------------------------------------------------------------
  // Structural Properties
  //--------------------------------------------------------------------------

  /// Index of this BodyNode in its Skeleton
  size_t mIndexInSkeleton;

  /// Index of this BodyNode in its Tree
  size_t mIndexInTree;

  /// Index of this BodyNode's tree
  size_t mTreeIndex;

  /// Parent joint
  Joint* mParentJoint;

  /// Parent body node
  BodyNode* mParentBodyNode;

  /// Array of child body nodes
  std::vector<BodyNode*> mChildBodyNodes;

  /// Array of child Entities that are not BodyNodes. Organizing them separately
  /// allows some performance optimizations.
  std::set<Entity*> mNonBodyNodeEntities;

  /// List of markers associated
  std::vector<Marker*> mMarkers;

  /// A increasingly sorted list of dependent dof indices.
  std::vector<size_t> mDependentGenCoordIndices;

  /// A version of mDependentGenCoordIndices that holds DegreeOfFreedom pointers
  /// instead of indices
  std::vector<DegreeOfFreedom*> mDependentDofs;

  /// Same as mDependentDofs, but holds const pointers
  std::vector<const DegreeOfFreedom*> mConstDependentDofs;

  //--------------------------------------------------------------------------
  // Dynamical Properties
  //--------------------------------------------------------------------------

  /// Body Jacobian
  ///
  /// Do not use directly! Use getJacobian() to access this quantity
  mutable math::Jacobian mBodyJacobian;

  /// Cached World Jacobian
  ///
  /// Do not use directly! Use getJacobian() to access this quantity
  mutable math::Jacobian mWorldJacobian;

  /// Spatial time derivative of body Jacobian.
  ///
  /// Do not use directly! Use getJacobianSpatialDeriv() to access this quantity
  mutable math::Jacobian mBodyJacobianSpatialDeriv;

  /// Classic time derivative of Body Jacobian
  ///
  /// Do not use directly! Use getJacobianClassicDeriv() to access this quantity
  mutable math::Jacobian mWorldJacobianClassicDeriv;

  /// Partial spatial body acceleration due to parent joint's velocity
  ///
  /// Do not use directly! Use getPartialAcceleration() to access this quantity
  mutable Eigen::Vector6d mPartialAcceleration;
  // TODO(JS): Rename with more informative name

  /// Is the partial acceleration vector dirty
  mutable bool mIsPartialAccelerationDirty;

  /// Transmitted wrench from parent to the bodynode expressed in body-fixed
  /// frame
  Eigen::Vector6d mF;

  /// External spatial force
  Eigen::Vector6d mFext;

  /// Spatial gravity force
  Eigen::Vector6d mFgravity;

  /// Articulated body inertia
  ///
  /// Do not use directly! Use getArticulatedInertia() to access this quantity
  mutable math::Inertia mArtInertia;

  /// Articulated body inertia for implicit joint damping and spring forces
  ///
  /// DO not use directly! Use getArticulatedInertiaImplicit() to access this
  mutable math::Inertia mArtInertiaImplicit;

  /// Bias force
  Eigen::Vector6d mBiasForce;

  /// Cache data for combined vector of the system.
  Eigen::Vector6d mCg_dV;
  Eigen::Vector6d mCg_F;

  /// Cache data for gravity force vector of the system.
  Eigen::Vector6d mG_F;

  /// Cache data for external force vector of the system.
  Eigen::Vector6d mFext_F;

  /// Cache data for mass matrix of the system.
  Eigen::Vector6d mM_dV;
  Eigen::Vector6d mM_F;

  /// Cache data for inverse mass matrix of the system.
  Eigen::Vector6d mInvM_c;
  Eigen::Vector6d mInvM_U;

  /// Cache data for arbitrary spatial value
  Eigen::Vector6d mArbitrarySpatial;

  //------------------------- Impulse-based Dyanmics ---------------------------
  /// Velocity change due to to external impulsive force exerted on
  ///        bodies of the parent skeleton.
  Eigen::Vector6d mDelV;

  /// Impulsive bias force due to external impulsive force exerted on
  ///        bodies of the parent skeleton.
  Eigen::Vector6d mBiasImpulse;

  /// Constraint impulse: contact impulse, dynamic joint impulse
  Eigen::Vector6d mConstraintImpulse;

  // TODO(JS): rename with more informative one
  /// Generalized impulsive body force w.r.t. body frame.
  Eigen::Vector6d mImpF;

  /// Collision shape added signal
  ColShapeAddedSignal mColShapeAddedSignal;

  /// Collision shape removed signal
  ColShapeRemovedSignal mColShapeRemovedSignal;

  /// Structural change signal
  StructuralChangeSignal mStructuralChangeSignal;

public:
  // To get byte-aligned Eigen vectors
  EIGEN_MAKE_ALIGNED_OPERATOR_NEW

  //----------------------------------------------------------------------------
  /// \{ \name Slot registers
  //----------------------------------------------------------------------------

  /// Slot register for collision shape added signal
  common::SlotRegister<ColShapeAddedSignal> onColShapeAdded;

  /// Slot register for collision shape removed signal
  common::SlotRegister<ColShapeRemovedSignal> onColShapeRemoved;

  /// Raised when (1) parent BodyNode is changed, (2) moved between Skeletons,
  /// (3) parent Joint is changed
  mutable common::SlotRegister<StructuralChangeSignal> onStructuralChange;

  /// \}

private:

  /// Hold onto a reference to this BodyNode's own Destructor to make sure that
  /// it never gets destroyed.
  std::shared_ptr<NodeDestructor> mSelfDestructor;

};

}  // namespace dynamics
}  // namespace dart

#include "dart/dynamics/detail/BodyNode.h"

#endif  // DART_DYNAMICS_BODYNODE_H_<|MERGE_RESOLUTION|>--- conflicted
+++ resolved
@@ -81,11 +81,7 @@
 /// BodyNode of the BodyNode.
 class BodyNode :
     public virtual common::AddonManager,
-<<<<<<< HEAD
-    public virtual SpecializedNodeManagerForBodyNode<ShapeNode, EndEffector>,
-=======
-    public virtual BodyNodeSpecializedFor<EndEffector>,
->>>>>>> 530c2e41
+    public virtual BodyNodeSpecializedFor<ShapeNode, EndEffector>,
     public SkeletonRefCountingBase,
     public TemplatedJacobianNode<BodyNode>
 {
