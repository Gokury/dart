/*
 * Copyright (c) 2015, Georgia Tech Research Corporation
 * All rights reserved.
 *
 * Author(s): Michael X. Grey <mxgrey@gatech.edu>
 *
 * Georgia Tech Graphics Lab and Humanoid Robotics Lab
 *
 * Directed by Prof. C. Karen Liu and Prof. Mike Stilman
 * <karenliu@cc.gatech.edu> <mstilman@cc.gatech.edu>
 *
 * This file is provided under the following "BSD-style" License:
 *   Redistribution and use in source and binary forms, with or
 *   without modification, are permitted provided that the following
 *   conditions are met:
 *   * Redistributions of source code must retain the above copyright
 *     notice, this list of conditions and the following disclaimer.
 *   * Redistributions in binary form must reproduce the above
 *     copyright notice, this list of conditions and the following
 *     disclaimer in the documentation and/or other materials provided
 *     with the distribution.
 *   THIS SOFTWARE IS PROVIDED BY THE COPYRIGHT HOLDERS AND
 *   CONTRIBUTORS "AS IS" AND ANY EXPRESS OR IMPLIED WARRANTIES,
 *   INCLUDING, BUT NOT LIMITED TO, THE IMPLIED WARRANTIES OF
 *   MERCHANTABILITY AND FITNESS FOR A PARTICULAR PURPOSE ARE
 *   DISCLAIMED. IN NO EVENT SHALL THE COPYRIGHT HOLDER OR
 *   CONTRIBUTORS BE LIABLE FOR ANY DIRECT, INDIRECT, INCIDENTAL,
 *   SPECIAL, EXEMPLARY, OR CONSEQUENTIAL DAMAGES (INCLUDING, BUT NOT
 *   LIMITED TO, PROCUREMENT OF SUBSTITUTE GOODS OR SERVICES; LOSS OF
 *   USE, DATA, OR PROFITS; OR BUSINESS INTERRUPTION) HOWEVER CAUSED
 *   AND ON ANY THEORY OF LIABILITY, WHETHER IN CONTRACT, STRICT
 *   LIABILITY, OR TORT (INCLUDING NEGLIGENCE OR OTHERWISE) ARISING IN
 *   ANY WAY OUT OF THE USE OF THIS SOFTWARE, EVEN IF ADVISED OF THE
 *   POSSIBILITY OF SUCH DAMAGE.
 */

#include "dart/dynamics/SimpleFrame.h"
#include "dart/math/Geometry.h"

namespace dart {
namespace dynamics {

//==============================================================================
<<<<<<< HEAD
SimpleFrame::SimpleFrame(Frame* _refFrame,
                         const std::string& _name,
=======
SimpleFrame::SimpleFrame(Frame* _refFrame, const std::string& _name,
>>>>>>> d48b85af
                         const Eigen::Isometry3d& _relativeTransform)
  : Entity(nullptr, _name, false),
    Detachable(nullptr, _name, false),
    Frame(_refFrame, _name),
    mRelativeTf(_relativeTransform),
    mRelativeVelocity(Eigen::Vector6d::Zero()),
    mRelativeAcceleration(Eigen::Vector6d::Zero()),
    mPartialAcceleration(Eigen::Vector6d::Zero())
{
  // Do nothing
}

//==============================================================================
SimpleFrame::SimpleFrame(const SimpleFrame& _otherFrame, Frame* _refFrame)
  : Entity(nullptr, "", false),
    Detachable(nullptr, "", false),
    Frame(_refFrame, ""),
    mRelativeTf(Eigen::Isometry3d::Identity()),
    mRelativeVelocity(Eigen::Vector6d::Zero()),
    mRelativeAcceleration(Eigen::Vector6d::Zero()),
    mPartialAcceleration(Eigen::Vector6d::Zero())
{
  copy(_otherFrame, _refFrame);
}

//==============================================================================
SimpleFrame::~SimpleFrame()
{
  // Do nothing
}

//==============================================================================
SimpleFramePtr SimpleFrame::clone(Frame* _refFrame) const
{
  return SimpleFramePtr(new SimpleFrame(*this, _refFrame));
}

//==============================================================================
void SimpleFrame::copy(const Frame& _otherFrame, Frame* _refFrame,
                       bool _copyProperties)
{
  if( (this == &_otherFrame) && (_refFrame == getParentFrame()) )
    return;

  Eigen::Isometry3d relativeTf = _otherFrame.getTransform(_refFrame);
  Eigen::Vector6d relativeVelocity =
      _otherFrame.getSpatialVelocity(_refFrame, Frame::World());
  Eigen::Vector6d relativeAcceleration =
      _otherFrame.getSpatialAcceleration(_refFrame, Frame::World());

  setParentFrame(_refFrame);
  setRelativeTransform(relativeTf);
  setRelativeSpatialVelocity(relativeVelocity, Frame::World());
  setRelativeSpatialAcceleration(relativeAcceleration, Frame::World());

  if(_copyProperties)
    setProperties(_otherFrame.getEntityProperties());
}

//==============================================================================
void SimpleFrame::copy(const Frame* _otherFrame, Frame* _refFrame,
                       bool _copyProperties)
{
  if(nullptr == _otherFrame || nullptr == _refFrame)
    return;

  copy(*_otherFrame, _refFrame, _copyProperties);
}

//==============================================================================
SimpleFrame& SimpleFrame::operator=(const SimpleFrame& _otherFrame)
{
  copy(_otherFrame, getParentFrame(), false);
  return *this;
}

//==============================================================================
void SimpleFrame::setRelativeTransform(
    const Eigen::Isometry3d& _newRelTransform)
{
  mRelativeTf = _newRelTransform;
  notifyTransformUpdate();
}

//==============================================================================
const Eigen::Isometry3d& SimpleFrame::getRelativeTransform() const
{
  return mRelativeTf;
}

//==============================================================================
void SimpleFrame::setRelativeSpatialVelocity(
    const Eigen::Vector6d& _newSpatialVelocity)
{
  mRelativeVelocity = _newSpatialVelocity;
  notifyVelocityUpdate();
}

//==============================================================================
void SimpleFrame::setRelativeSpatialVelocity(
    const Eigen::Vector6d& _newSpatialVelocity, const Frame* _inCoordinatesOf)
{
  if(this == _inCoordinatesOf)
    setRelativeSpatialVelocity(_newSpatialVelocity);
  else
    setRelativeSpatialVelocity(math::AdR(_inCoordinatesOf->getTransform(this),
                                         _newSpatialVelocity));
}

//==============================================================================
const Eigen::Vector6d& SimpleFrame::getRelativeSpatialVelocity() const
{
  return mRelativeVelocity;
}

//==============================================================================
void SimpleFrame::setRelativeSpatialAcceleration(
    const Eigen::Vector6d &_newSpatialAcceleration)
{
  mRelativeAcceleration = _newSpatialAcceleration;
  notifyAccelerationUpdate();
}

//==============================================================================
void SimpleFrame::setRelativeSpatialAcceleration(
    const Eigen::Vector6d& _newSpatialAcceleration,
    const Frame* _inCoordinatesOf)
{
  if(this == _inCoordinatesOf)
    setRelativeSpatialAcceleration(_newSpatialAcceleration);
  else
    setRelativeSpatialAcceleration(
          math::AdR(_inCoordinatesOf->getTransform(this),
                    _newSpatialAcceleration) );
}

//==============================================================================
const Eigen::Vector6d& SimpleFrame::getRelativeSpatialAcceleration() const
{
  return mRelativeAcceleration;
}

//==============================================================================
const Eigen::Vector6d& SimpleFrame::getPrimaryRelativeAcceleration() const
{
  return mRelativeAcceleration;
}

//==============================================================================
const Eigen::Vector6d& SimpleFrame::getPartialAcceleration() const
{
  mPartialAcceleration = math::ad(getSpatialVelocity(),
                                  getRelativeSpatialVelocity());
  return mPartialAcceleration;
}

//==============================================================================
void SimpleFrame::setClassicDerivatives(
    const Eigen::Vector3d& _linearVelocity,
    const Eigen::Vector3d& _angularVelocity,
    const Eigen::Vector3d& _linearAcceleration,
    const Eigen::Vector3d& _angularAcceleration)
{
  Eigen::Vector6d v, a;
  v << _angularVelocity,
       _linearVelocity;

  // a_spatial = |    a_angular     |
  //             | a_linear - w x v |
  a << _angularAcceleration,
       _linearAcceleration - _angularVelocity.cross(_linearVelocity);

  setRelativeSpatialVelocity(v, getParentFrame());
  setRelativeSpatialAcceleration(a, getParentFrame());
}

} // namespace dart
} // namespace dynamics<|MERGE_RESOLUTION|>--- conflicted
+++ resolved
@@ -41,12 +41,7 @@
 namespace dynamics {
 
 //==============================================================================
-<<<<<<< HEAD
-SimpleFrame::SimpleFrame(Frame* _refFrame,
-                         const std::string& _name,
-=======
 SimpleFrame::SimpleFrame(Frame* _refFrame, const std::string& _name,
->>>>>>> d48b85af
                          const Eigen::Isometry3d& _relativeTransform)
   : Entity(nullptr, _name, false),
     Detachable(nullptr, _name, false),
