/*
 * Copyright (c) 2011-2017, The DART development contributors
 * All rights reserved.
 *
 * The list of contributors can be found at:
 *   https://github.com/dartsim/dart/blob/master/LICENSE
 *
 * This file is provided under the following "BSD-style" License:
 *   Redistribution and use in source and binary forms, with or
 *   without modification, are permitted provided that the following
 *   conditions are met:
 *   * Redistributions of source code must retain the above copyright
 *     notice, this list of conditions and the following disclaimer.
 *   * Redistributions in binary form must reproduce the above
 *     copyright notice, this list of conditions and the following
 *     disclaimer in the documentation and/or other materials provided
 *     with the distribution.
 *   THIS SOFTWARE IS PROVIDED BY THE COPYRIGHT HOLDERS AND
 *   CONTRIBUTORS "AS IS" AND ANY EXPRESS OR IMPLIED WARRANTIES,
 *   INCLUDING, BUT NOT LIMITED TO, THE IMPLIED WARRANTIES OF
 *   MERCHANTABILITY AND FITNESS FOR A PARTICULAR PURPOSE ARE
 *   DISCLAIMED. IN NO EVENT SHALL THE COPYRIGHT HOLDER OR
 *   CONTRIBUTORS BE LIABLE FOR ANY DIRECT, INDIRECT, INCIDENTAL,
 *   SPECIAL, EXEMPLARY, OR CONSEQUENTIAL DAMAGES (INCLUDING, BUT NOT
 *   LIMITED TO, PROCUREMENT OF SUBSTITUTE GOODS OR SERVICES; LOSS OF
 *   USE, DATA, OR PROFITS; OR BUSINESS INTERRUPTION) HOWEVER CAUSED
 *   AND ON ANY THEORY OF LIABILITY, WHETHER IN CONTRACT, STRICT
 *   LIABILITY, OR TORT (INCLUDING NEGLIGENCE OR OTHERWISE) ARISING IN
 *   ANY WAY OUT OF THE USE OF THIS SOFTWARE, EVEN IF ADVISED OF THE
 *   POSSIBILITY OF SUCH DAMAGE.
 */

#ifndef DART_DYNAMICS_SKELETON_HPP_
#define DART_DYNAMICS_SKELETON_HPP_

#include <mutex>
#include "dart/common/NameManager.hpp"
#include "dart/common/VersionCounter.hpp"
#include "dart/dynamics/MetaSkeleton.hpp"
#include "dart/dynamics/SmartPointer.hpp"
#include "dart/dynamics/HierarchicalIK.hpp"
#include "dart/dynamics/Joint.hpp"
#include "dart/dynamics/ShapeNode.hpp"
#include "dart/dynamics/EndEffector.hpp"
#include "dart/dynamics/Marker.hpp"
#include "dart/dynamics/detail/BodyNodeAspect.hpp"
#include "dart/dynamics/SpecializedNodeManager.hpp"
#include "dart/dynamics/detail/SkeletonAspect.hpp"

namespace dart {
namespace dynamics {

/// class Skeleton
class Skeleton :
    public virtual common::VersionCounter,
    public MetaSkeleton,
    public SkeletonSpecializedFor<ShapeNode, EndEffector, Marker>,
    public detail::SkeletonAspectBase
{
public:

  using AspectPropertiesData = detail::SkeletonAspectProperties;
  using AspectProperties = common::Aspect::MakeProperties<AspectPropertiesData>;

  using State = common::Composite::State;
  using Properties = common::Composite::Properties;

  enum ConfigFlags
  {
    CONFIG_NOTHING       = 0,
    CONFIG_POSITIONS     = 1 << 1,
    CONFIG_VELOCITIES    = 1 << 2,
    CONFIG_ACCELERATIONS = 1 << 3,
    CONFIG_FORCES        = 1 << 4,
    CONFIG_COMMANDS      = 1 << 5,
    CONFIG_ALL           = 0xFF
  };

  /// The Configuration struct represents the joint configuration of a Skeleton.
  /// The size of each Eigen::VectorXd member in this struct must be equal to
  /// the number of degrees of freedom in the Skeleton or it must be zero. We
  /// assume that any Eigen::VectorXd member with zero entries should be
  /// ignored.
  struct Configuration
  {
    Configuration(
        const Eigen::VectorXd& positions = Eigen::VectorXd(),
        const Eigen::VectorXd& velocities = Eigen::VectorXd(),
        const Eigen::VectorXd& accelerations = Eigen::VectorXd(),
        const Eigen::VectorXd& forces = Eigen::VectorXd(),
        const Eigen::VectorXd& commands = Eigen::VectorXd());

    Configuration(
        const std::vector<std::size_t>& indices,
        const Eigen::VectorXd& positions = Eigen::VectorXd(),
        const Eigen::VectorXd& velocities = Eigen::VectorXd(),
        const Eigen::VectorXd& accelerations = Eigen::VectorXd(),
        const Eigen::VectorXd& forces = Eigen::VectorXd(),
        const Eigen::VectorXd& commands = Eigen::VectorXd());

    /// A list of degree of freedom indices that each entry in the
    /// Eigen::VectorXd members correspond to.
    std::vector<std::size_t> mIndices;

    /// Joint positions
    Eigen::VectorXd mPositions;

    /// Joint velocities
    Eigen::VectorXd mVelocities;

    /// Joint accelerations
    Eigen::VectorXd mAccelerations;

    /// Joint forces
    Eigen::VectorXd mForces;

    /// Joint commands
    Eigen::VectorXd mCommands;

    /// Equality comparison operator
    bool operator==(const Configuration& other) const;

    /// Inequality comparison operator
    bool operator!=(const Configuration& other) const;
  };

  //----------------------------------------------------------------------------
  /// \{ \name Constructor and Destructor
  //----------------------------------------------------------------------------

  /// Create a new Skeleton inside of a shared_ptr
  static SkeletonPtr create(const std::string& _name="Skeleton");

  /// Create a new Skeleton inside of a shared_ptr
  static SkeletonPtr create(const AspectPropertiesData& properties);

  /// Get the shared_ptr that manages this Skeleton
  SkeletonPtr getPtr();

  /// Get the shared_ptr that manages this Skeleton
  ConstSkeletonPtr getPtr() const;

  /// Same as getPtr(), but this allows Skeleton to have a similar interface as
  /// BodyNode and Joint for template programming.
  SkeletonPtr getSkeleton();

  /// Same as getPtr(), but this allows Skeleton to have a similar interface as
  /// BodyNode and Joint for template programming.
  ConstSkeletonPtr getSkeleton() const;

  /// Get the mutex that protects the state of this Skeleton
  std::mutex& getMutex() const;

  Skeleton(const Skeleton&) = delete;

  /// Destructor
  virtual ~Skeleton();

  /// Remove copy operator
  Skeleton& operator=(const Skeleton& _other) = delete;

  /// Create an identical clone of this Skeleton.
  SkeletonPtr clone() const;

  /// Create an identical clone of this Skeleton, except that it has a new name.
  SkeletonPtr clone(const std::string& cloneName) const;

  /// \}

  //----------------------------------------------------------------------------
  /// \{ \name Configuration
  //----------------------------------------------------------------------------

  /// Set the configuration of this Skeleton
  void setConfiguration(const Configuration& configuration);

  /// Get the configuration of this Skeleton
  Configuration getConfiguration(int flags = CONFIG_ALL) const;

  /// Get the configuration of the specified indices in this Skeleton
  Configuration getConfiguration(const std::vector<std::size_t>& indices,
                                 int flags = CONFIG_ALL) const;

  /// \}

  //----------------------------------------------------------------------------
  /// \{ \name State
  //----------------------------------------------------------------------------

  /// Set the State of this Skeleton [alias for setCompositeState(~)]
  void setState(const State& state);

  /// Get the State of this Skeleton [alias for getCompositeState()]
  State getState() const;

  /// \}

  //----------------------------------------------------------------------------
  /// \{ \name Properties
  //----------------------------------------------------------------------------

  /// Set all properties of this Skeleton
  void setProperties(const Properties& properties);

  /// Get all properties of this Skeleton
  Properties getProperties() const;

  /// Set the Properties of this Skeleton
  void setProperties(const AspectProperties& properties);

  /// Get the Properties of this Skeleton
  DART_DEPRECATED(6.0)
  const AspectProperties& getSkeletonProperties() const;

  /// Set the AspectProperties of this Skeleton
  void setAspectProperties(const AspectProperties& properties);

  /// Set name.
  const std::string& setName(const std::string& _name) override;

  /// Get name.
  const std::string& getName() const override;

  /// Deprecated. Please use enableSelfCollisionCheck() and
  /// setAdjacentBodyCheck() instead.
  DART_DEPRECATED(6.0)
  void enableSelfCollision(bool enableAdjacentBodyCheck = false);

  /// Deprecated. Please use disableSelfCollisionCheck() instead.
  DART_DEPRECATED(6.0)
  void disableSelfCollision();

  /// Set whether to check self-collision.
  void setSelfCollisionCheck(bool enable);

  /// Return whether self-collision check is enabled.
  bool getSelfCollisionCheck() const;

  /// Enable self-collision check.
  void enableSelfCollisionCheck();

  /// Disable self-collision check.
  void disableSelfCollisionCheck();

  /// Return true if self-collision check is enabled
  bool isEnabledSelfCollisionCheck() const;

  /// Set whether to check adjacent bodies. This option is effective only when
  /// the self-collision check is enabled.
  void setAdjacentBodyCheck(bool enable);

  /// Return whether adjacent body check is enabled.
  bool getAdjacentBodyCheck() const;

  /// Enable collision check for adjacent bodies. This option is effective only
  /// when the self-collision check is enabled.
  void enableAdjacentBodyCheck();

  /// Disable collision check for adjacent bodies. This option is effective only
  /// when the self-collision check is enabled.
  void disableAdjacentBodyCheck();

  /// Return true if self-collision check is enabled including adjacent bodies.
  bool isEnabledAdjacentBodyCheck() const;

  /// Set whether this skeleton will be updated by forward dynamics.
  /// \param[in] _isMobile True if this skeleton is mobile.
  void setMobile(bool _isMobile);

  /// Get whether this skeleton will be updated by forward dynamics.
  /// \return True if this skeleton is mobile.
  bool isMobile() const;

  /// Set time step. This timestep is used for implicit joint damping
  /// force.
  void setTimeStep(double _timeStep);

  /// Get time step.
  double getTimeStep() const;

  /// Set 3-dim gravitational acceleration. The gravity is used for
  /// calculating gravity force vector of the skeleton.
  void setGravity(const Eigen::Vector3d& _gravity);

  /// Get 3-dim gravitational acceleration.
  const Eigen::Vector3d& getGravity() const;

  /// \}

  //----------------------------------------------------------------------------
  /// \{ \name Structural Properties
  //----------------------------------------------------------------------------

#ifdef _WIN32
  template <typename JointType>
  static typename JointType::Properties createJointProperties()
  {
    return typename JointType::Properties();
  }

  template <typename NodeType>
  static typename NodeType::Properties createBodyNodeProperties()
  {
    return typename NodeType::Properties();
  }
#endif
  // TODO: Workaround for MSVC bug on template function specialization with
  // default argument. Please see #487 for detail

  /// Create a Joint and child BodyNode pair of the given types. When creating
  /// a root (parentless) BodyNode, pass in nullptr for the _parent argument.
  template <class JointType, class NodeType = BodyNode>
  std::pair<JointType*, NodeType*> createJointAndBodyNodePair(
    BodyNode* _parent = nullptr,
#ifdef _WIN32
      const typename JointType::Properties& _jointProperties
          = Skeleton::createJointProperties<JointType>(),
      const typename NodeType::Properties& _bodyProperties
          = Skeleton::createBodyNodeProperties<NodeType>());
#else
      const typename JointType::Properties& _jointProperties
          = typename JointType::Properties(),
      const typename NodeType::Properties& _bodyProperties
          = typename NodeType::Properties());
#endif
  // TODO: Workaround for MSVC bug on template function specialization with
  // default argument. Please see #487 for detail

  // Documentation inherited
  std::size_t getNumBodyNodes() const override;

  /// Get number of rigid body nodes.
  std::size_t getNumRigidBodyNodes() const;

  /// Get number of soft body nodes.
  std::size_t getNumSoftBodyNodes() const;

  /// Get the number of independent trees that this Skeleton contains
  std::size_t getNumTrees() const;

  /// Get the root BodyNode of the tree whose index in this Skeleton is _treeIdx
  BodyNode* getRootBodyNode(std::size_t _treeIdx = 0);

  /// Get the const root BodyNode of the tree whose index in this Skeleton is
  /// _treeIdx
  const BodyNode* getRootBodyNode(std::size_t _treeIdx = 0) const;

  /// Get the root Joint of the tree whose index in this Skeleton is treeIdx
  Joint* getRootJoint(std::size_t treeIdx = 0u);

  /// Get the const root Joint of the tree whose index in this Skeleton is
  /// treeIdx
  const Joint* getRootJoint(std::size_t treeIdx = 0u) const;

  // Documentation inherited
  BodyNode* getBodyNode(std::size_t _idx) override;

  // Documentation inherited
  const BodyNode* getBodyNode(std::size_t _idx) const override;

  /// Get SoftBodyNode whose index is _idx
  SoftBodyNode* getSoftBodyNode(std::size_t _idx);

  /// Get const SoftBodyNode whose index is _idx
  const SoftBodyNode* getSoftBodyNode(std::size_t _idx) const;

  // Documentation inherited
  BodyNode* getBodyNode(const std::string& name) override;

  // Documentation inherited
  const BodyNode* getBodyNode(const std::string& name) const override;

  /// Get soft body node whose name is _name
  SoftBodyNode* getSoftBodyNode(const std::string& _name);

  /// Get const soft body node whose name is _name
  const SoftBodyNode* getSoftBodyNode(const std::string& _name) const;

  // Documentation inherited
  const std::vector<BodyNode*>& getBodyNodes() override;

  // Documentation inherited
  const std::vector<const BodyNode*>& getBodyNodes() const override;

  /// \copydoc MetaSkeleton::getBodyNodes(const std::string&).
  ///
  /// \note Skeleton always guarantees name uniqueness for BodyNodes and Joints.
  /// So this function returns the single BodyNode of the given name if it
  /// exists.
  std::vector<BodyNode*> getBodyNodes(const std::string& name) override;

  /// \copydoc MetaSkeleton::getBodyNodes(const std::string&).
  ///
  /// \note Skeleton always guarantees name uniqueness for BodyNodes and Joints.
  /// So this function returns the single BodyNode of the given name if it
  /// exists.
  std::vector<const BodyNode*> getBodyNodes(
      const std::string& name) const override;

  // Documentation inherited
  std::size_t getIndexOf(const BodyNode* _bn, bool _warning=true) const override;

  /// Get the BodyNodes belonging to a tree in this Skeleton
  const std::vector<BodyNode*>& getTreeBodyNodes(std::size_t _treeIdx);

  /// Get the BodyNodes belonging to a tree in this Skeleton
  std::vector<const BodyNode*> getTreeBodyNodes(std::size_t _treeIdx) const;

  // Documentation inherited
  std::size_t getNumJoints() const override;

  // Documentation inherited
  Joint* getJoint(std::size_t _idx) override;

  // Documentation inherited
  const Joint* getJoint(std::size_t _idx) const override;

  // Documentation inherited
  Joint* getJoint(const std::string& name) override;

  // Documentation inherited
  const Joint* getJoint(const std::string& name) const override;

  // Documentation inherited
  std::vector<Joint*> getJoints() override;

  // Documentation inherited
  std::vector<const Joint*> getJoints() const override;

  /// \copydoc MetaSkeleton::getJoints(const std::string&).
  ///
  /// \note Skeleton always guarantees name uniqueness for BodyNodes and Joints.
  /// So this function returns the single Joint of the given name if it exists.
  std::vector<Joint*> getJoints(const std::string& name) override;

  /// \copydoc MetaSkeleton::getJoints(const std::string&).
  ///
  /// \note Skeleton always guarantees name uniqueness for BodyNodes and Joints.
  /// So this function returns the single Joint of the given name if it exists.
  std::vector<const Joint*> getJoints(const std::string& name) const override;

  // Documentation inherited
  std::size_t getIndexOf(const Joint* _joint, bool _warning=true) const override;

  // Documentation inherited
  std::size_t getNumDofs() const override;

  // Documentation inherited
  DegreeOfFreedom* getDof(std::size_t _idx) override;

  // Documentation inherited
  const DegreeOfFreedom* getDof(std::size_t _idx) const override;

  /// Get degree of freedom (aka generalized coordinate) whose name is _name
  DegreeOfFreedom* getDof(const std::string& _name);

  /// Get degree of freedom (aka generalized coordinate) whose name is _name
  const DegreeOfFreedom* getDof(const std::string& _name) const;

  // Documentation inherited
  const std::vector<DegreeOfFreedom*>& getDofs() override;

  // Documentation inherited
  std::vector<const DegreeOfFreedom*> getDofs() const override;

  // Documentation inherited
  std::size_t getIndexOf(const DegreeOfFreedom* _dof,
                    bool _warning=true) const override;

  /// Get the DegreesOfFreedom belonging to a tree in this Skeleton
  const std::vector<DegreeOfFreedom*>& getTreeDofs(std::size_t _treeIdx);

  /// Get the DegreesOfFreedom belonging to a tree in this Skeleton
  const std::vector<const DegreeOfFreedom*>& getTreeDofs(std::size_t _treeIdx) const;

  /// This function is only meant for debugging purposes. It will verify that
  /// all objects held in the Skeleton have the correct information about their
  /// indexing.
  bool checkIndexingConsistency() const;

  /// Get a pointer to a WholeBodyIK module for this Skeleton. If _createIfNull
  /// is true, then the IK module will be generated if one does not already
  /// exist.
  const std::shared_ptr<WholeBodyIK>& getIK(bool _createIfNull = false);

  /// Get a pointer to a WholeBodyIK module for this Skeleton. The IK module
  /// will be generated if one does not already exist. This function is actually
  /// the same as getIK(true).
  const std::shared_ptr<WholeBodyIK>& getOrCreateIK();

  /// Get a pointer to a WholeBodyIK module for this Skeleton. Because this is a
  /// const function, a new IK module cannot be created if one does not already
  /// exist.
  std::shared_ptr<const WholeBodyIK> getIK() const;

  /// Create a new WholeBodyIK module for this Skeleton. If an IK module already
  /// exists in this Skeleton, it will be destroyed and replaced by a brand new
  /// one.
  const std::shared_ptr<WholeBodyIK>& createIK();

  /// Wipe away the WholeBodyIK module for this Skeleton, leaving it as a
  /// nullptr
  void clearIK();

  DART_BAKE_SPECIALIZED_NODE_SKEL_DECLARATIONS( Marker )

  DART_BAKE_SPECIALIZED_NODE_SKEL_DECLARATIONS( ShapeNode )

  DART_BAKE_SPECIALIZED_NODE_SKEL_DECLARATIONS( EndEffector )

  /// \}

  //----------------------------------------------------------------------------
  // Integration and finite difference
  //----------------------------------------------------------------------------

  // Documentation inherited
  void integratePositions(double _dt);

  // Documentation inherited
  void integrateVelocities(double _dt);

  /// Return the difference of two generalized positions which are measured in
  /// the configuration space of this Skeleton. If the configuration space is
  /// Euclidean space, this function returns _q2 - _q1. Otherwise, it depends on
  /// the type of the configuration space.
  Eigen::VectorXd getPositionDifferences(
      const Eigen::VectorXd& _q2, const Eigen::VectorXd& _q1) const;

  /// Return the difference of two generalized velocities or accelerations which
  /// are measured in the tangent space at the identity. Since the tangent
  /// spaces are vector spaces, this function always returns _dq2 - _dq1.
  Eigen::VectorXd getVelocityDifferences(
      const Eigen::VectorXd& _dq2, const Eigen::VectorXd& _dq1) const;

  //----------------------------------------------------------------------------
  /// \{ \name Support Polygon
  //----------------------------------------------------------------------------

  /// Get the support polygon of this Skeleton, which is computed based on the
  /// gravitational projection of the support geometries of all EndEffectors
  /// in this Skeleton that are currently in support mode.
  const math::SupportPolygon& getSupportPolygon() const;

  /// Same as getSupportPolygon(), but it will only use EndEffectors within the
  /// specified tree within this Skeleton
  const math::SupportPolygon& getSupportPolygon(std::size_t _treeIdx) const;

  /// Get a list of the EndEffector indices that correspond to each of the
  /// points in the support polygon.
  const std::vector<std::size_t>& getSupportIndices() const;

  /// Same as getSupportIndices(), but it corresponds to the support polygon of
  /// the specified tree within this Skeleton
  const std::vector<std::size_t>& getSupportIndices(std::size_t _treeIdx) const;

  /// Get the axes that correspond to each component in the support polygon.
  /// These axes are needed in order to map the points on a support polygon
  /// into 3D space. If gravity is along the z-direction, then these axes will
  /// simply be <1,0,0> and <0,1,0>.
  const std::pair<Eigen::Vector3d, Eigen::Vector3d>& getSupportAxes() const;

  /// Same as getSupportAxes(), but it corresponds to the support polygon of the
  /// specified tree within this Skeleton
  const std::pair<Eigen::Vector3d, Eigen::Vector3d>& getSupportAxes(
      std::size_t _treeIdx) const;

  /// Get the centroid of the support polygon for this Skeleton. If the support
  /// polygon is an empty set, the components of this vector will be nan.
  const Eigen::Vector2d& getSupportCentroid() const;

  /// Get the centroid of the support polygon for a tree in this Skeleton. If
  /// the support polygon is an empty set, the components of this vector will be
  /// nan.
  const Eigen::Vector2d& getSupportCentroid(std::size_t _treeIdx) const;

  /// The version number of a support polygon will be incremented each time the
  /// support polygon needs to be recomputed. This number can be used to
  /// immediately determine whether the support polygon has changed since the
  /// last time you asked for it, allowing you to be more efficient in how you
  /// handle the data.
  std::size_t getSupportVersion() const;

  /// Same as getSupportVersion(), but it corresponds to the support polygon of
  /// the specified tree within this Skeleton
  std::size_t getSupportVersion(std::size_t _treeIdx) const;

  /// \}

  //----------------------------------------------------------------------------
  // Kinematics algorithms
  //----------------------------------------------------------------------------

  /// Compute forward kinematics
  ///
  /// In general, this function doesn't need to be called for forward kinematics
  /// to update. Forward kinematics will always be computed when it's needed and
  /// will only perform the computations that are necessary for what the user
  /// requests. This works by performing some bookkeeping internally with dirty
  /// flags whenever a position, velocity, or acceleration is set, either
  /// internally or by the user.
  ///
  /// On one hand, this results in some overhead due to the extra effort of
  /// bookkeeping, but on the other hand we have much greater code safety, and
  /// in some cases performance can be dramatically improved with the auto-
  /// updating. For example, this function is inefficient when only one portion
  /// of the BodyNodes needed to be updated rather than the entire Skeleton,
  /// which is common when performing inverse kinematics on a limb or on some
  /// subsection of a Skeleton.
  ///
  /// This function might be useful in a case where the user wants to perform
  /// all the forward kinematics computations during a particular time window
  /// rather than waiting for it to be computed at the exact time that it's
  /// needed.
  ///
  /// One example would be a real time controller. Let's say a controller gets
  /// encoder data at time t0 but needs to wait until t1 before it receives the
  /// force-torque sensor data that it needs in order to compute the output for
  /// an operational space controller. Instead of being idle from t0 to t1, it
  /// could use that time to compute the forward kinematics by calling this
  /// function.
  void computeForwardKinematics(bool _updateTransforms = true,
                                bool _updateVels = true,
                                bool _updateAccs = true);

  //----------------------------------------------------------------------------
  // Dynamics algorithms
  //----------------------------------------------------------------------------

  /// Compute forward dynamics
  void computeForwardDynamics();

  /// Compute inverse dynamics
  void computeInverseDynamics(bool _withExternalForces = false,
                              bool _withDampingForces = false,
                              bool _withSpringForces = false);

  //----------------------------------------------------------------------------
  // Impulse-based dynamics algorithms
  //----------------------------------------------------------------------------

  /// Clear constraint impulses and cache data used for impulse-based forward
  /// dynamics algorithm, where the constraint impulses are spatial constraints
  /// on the BodyNodes and generalized constraints on the Joints.
  void clearConstraintImpulses();

  /// Update bias impulses
  void updateBiasImpulse(BodyNode* _bodyNode);

  /// \brief Update bias impulses due to impulse [_imp] on body node [_bodyNode]
  /// \param _bodyNode Body node contraint impulse, _imp, is applied
  /// \param _imp Constraint impulse expressed in body frame of _bodyNode
  void updateBiasImpulse(BodyNode* _bodyNode, const Eigen::Vector6d& _imp);

  /// \brief Update bias impulses due to impulse [_imp] on body node [_bodyNode]
  /// \param _bodyNode Body node contraint impulse, _imp1, is applied
  /// \param _imp Constraint impulse expressed in body frame of _bodyNode1
  /// \param _bodyNode Body node contraint impulse, _imp2, is applied
  /// \param _imp Constraint impulse expressed in body frame of _bodyNode2
  void updateBiasImpulse(BodyNode* _bodyNode1, const Eigen::Vector6d& _imp1,
                         BodyNode* _bodyNode2, const Eigen::Vector6d& _imp2);

  /// \brief Update bias impulses due to impulse[_imp] on body node [_bodyNode]
  void updateBiasImpulse(SoftBodyNode* _softBodyNode,
                         PointMass* _pointMass,
                         const Eigen::Vector3d& _imp);

  /// \brief Update velocity changes in body nodes and joints due to applied
  /// impulse
  void updateVelocityChange();

  // TODO(JS): Better naming
  /// Set whether this skeleton is constrained. ConstraintSolver will
  ///  mark this.
  void setImpulseApplied(bool _val);

  /// Get whether this skeleton is constrained
  bool isImpulseApplied() const;

  /// Compute impulse-based forward dynamics
  void computeImpulseForwardDynamics();

  //----------------------------------------------------------------------------
  /// \{ \name Jacobians
  //----------------------------------------------------------------------------

  // Documentation inherited
  math::Jacobian getJacobian(const JacobianNode* _node) const override;

  // Documentation inherited
  math::Jacobian getJacobian(
      const JacobianNode* _node,
      const Frame* _inCoordinatesOf) const override;

  // Documentation inherited
  math::Jacobian getJacobian(
      const JacobianNode* _node,
      const Eigen::Vector3d& _localOffset) const override;

  // Documentation inherited
  math::Jacobian getJacobian(
      const JacobianNode* _node,
      const Eigen::Vector3d& _localOffset,
      const Frame* _inCoordinatesOf) const override;

  // Documentation inherited
  math::Jacobian getWorldJacobian(
      const JacobianNode* _node) const override;

  // Documentation inherited
  math::Jacobian getWorldJacobian(
      const JacobianNode* _node,
      const Eigen::Vector3d& _localOffset) const override;

  // Documentation inherited
  math::LinearJacobian getLinearJacobian(
      const JacobianNode* _node,
      const Frame* _inCoordinatesOf = Frame::World()) const override;

  // Documentation inherited
  math::LinearJacobian getLinearJacobian(
      const JacobianNode* _node,
      const Eigen::Vector3d& _localOffset,
      const Frame* _inCoordinatesOf = Frame::World()) const override;

  // Documentation inherited
  math::AngularJacobian getAngularJacobian(
      const JacobianNode* _node,
      const Frame* _inCoordinatesOf = Frame::World()) const override;

  // Documentation inherited
  math::Jacobian getJacobianSpatialDeriv(
      const JacobianNode* _node) const override;

  // Documentation inherited
  math::Jacobian getJacobianSpatialDeriv(
      const JacobianNode* _node,
      const Frame* _inCoordinatesOf) const override;

  // Documentation inherited
  math::Jacobian getJacobianSpatialDeriv(
      const JacobianNode* _node,
      const Eigen::Vector3d& _localOffset) const override;

  // Documentation inherited
  math::Jacobian getJacobianSpatialDeriv(
      const JacobianNode* _node,
      const Eigen::Vector3d& _localOffset,
      const Frame* _inCoordinatesOf) const override;

  // Documentation inherited
  math::Jacobian getJacobianClassicDeriv(
      const JacobianNode* _node) const override;

  // Documentation inherited
  math::Jacobian getJacobianClassicDeriv(
      const JacobianNode* _node,
      const Frame* _inCoordinatesOf) const override;

  // Documentation inherited
  math::Jacobian getJacobianClassicDeriv(
      const JacobianNode* _node,
      const Eigen::Vector3d& _localOffset,
      const Frame* _inCoordinatesOf = Frame::World()) const override;

  // Documentation inherited
  math::LinearJacobian getLinearJacobianDeriv(
      const JacobianNode* _node,
      const Frame* _inCoordinatesOf = Frame::World()) const override;

  // Documentation inherited
  math::LinearJacobian getLinearJacobianDeriv(
      const JacobianNode* _node,
      const Eigen::Vector3d& _localOffset,
      const Frame* _inCoordinatesOf = Frame::World()) const override;

  // Documentation inherited
  math::AngularJacobian getAngularJacobianDeriv(
      const JacobianNode* _node,
      const Frame* _inCoordinatesOf = Frame::World()) const override;

  /// \}

  //----------------------------------------------------------------------------
  /// \{ \name Equations of Motion
  //----------------------------------------------------------------------------

  /// Get total mass of the skeleton. The total mass is calculated as BodyNodes
  /// are added and is updated as BodyNode mass is changed, so this is a
  /// constant-time O(1) operation for the Skeleton class.
  double getMass() const override;

  /// Get the mass matrix of a specific tree in the Skeleton
  const Eigen::MatrixXd& getMassMatrix(std::size_t _treeIdx) const;

  // Documentation inherited
  const Eigen::MatrixXd& getMassMatrix() const override;

  /// Get the augmented mass matrix of a specific tree in the Skeleton
  const Eigen::MatrixXd& getAugMassMatrix(std::size_t _treeIdx) const;

  // Documentation inherited
  const Eigen::MatrixXd& getAugMassMatrix() const override;

  /// Get the inverse mass matrix of a specific tree in the Skeleton
  const Eigen::MatrixXd& getInvMassMatrix(std::size_t _treeIdx) const;

  // Documentation inherited
  const Eigen::MatrixXd& getInvMassMatrix() const override;

  /// Get the inverse augmented mass matrix of a tree
  const Eigen::MatrixXd& getInvAugMassMatrix(std::size_t _treeIdx) const;

  // Documentation inherited
  const Eigen::MatrixXd& getInvAugMassMatrix() const override;

  /// Get the Coriolis force vector of a tree in this Skeleton
  const Eigen::VectorXd& getCoriolisForces(std::size_t _treeIdx) const;

  // Documentation inherited
  const Eigen::VectorXd& getCoriolisForces() const override;

  /// Get the gravity forces for a tree in this Skeleton
  const Eigen::VectorXd& getGravityForces(std::size_t _treeIdx) const;

  // Documentation inherited
  const Eigen::VectorXd& getGravityForces() const override;

  /// Get the combined vector of Coriolis force and gravity force of a tree
  const Eigen::VectorXd& getCoriolisAndGravityForces(std::size_t _treeIdx) const;

  // Documentation inherited
  const Eigen::VectorXd& getCoriolisAndGravityForces() const override;

  /// Get the external force vector of a tree in the Skeleton
  const Eigen::VectorXd& getExternalForces(std::size_t _treeIdx) const;

  // Documentation inherited
  const Eigen::VectorXd& getExternalForces() const override;

  /// Get damping force of the skeleton.
//  const Eigen::VectorXd& getDampingForceVector();

  /// Get constraint force vector for a tree
  const Eigen::VectorXd& getConstraintForces(std::size_t _treeIdx) const;

  /// Get constraint force vector
  const Eigen::VectorXd& getConstraintForces() const override;

  // Documentation inherited
  void clearExternalForces() override;

  // Documentation inherited
  void clearInternalForces() override;

  /// Notify that the articulated inertia and everything that depends on it
  /// needs to be updated
  DART_DEPRECATED(6.2)
  void notifyArticulatedInertiaUpdate(std::size_t _treeIdx);

  /// Notify that the articulated inertia and everything that depends on it
  /// needs to be updated
  void dirtyArticulatedInertia(std::size_t _treeIdx);

  /// Notify that the support polygon of a tree needs to be updated
  DART_DEPRECATED(6.2)
  void notifySupportUpdate(std::size_t _treeIdx);

  /// Notify that the support polygon of a tree needs to be updated
  void dirtySupportPolygon(std::size_t _treeIdx);

  // Documentation inherited
  double computeKineticEnergy() const override;

  // Documentation inherited
  double computePotentialEnergy() const override;

  // Documentation inherited
  DART_DEPRECATED(6.0)
  void clearCollidingBodies() override;

  /// \}

  //----------------------------------------------------------------------------
  /// \{ \name Center of Mass Jacobian
  //----------------------------------------------------------------------------

  /// Get the Skeleton's COM with respect to any Frame (default is World Frame)
  Eigen::Vector3d getCOM(
      const Frame* _withRespectTo = Frame::World()) const override;

  /// Get the Skeleton's COM spatial velocity in terms of any Frame (default is
  /// World Frame)
  Eigen::Vector6d getCOMSpatialVelocity(
      const Frame* _relativeTo = Frame::World(),
      const Frame* _inCoordinatesOf = Frame::World()) const override;

  /// Get the Skeleton's COM linear velocity in terms of any Frame (default is
  /// World Frame)
  Eigen::Vector3d getCOMLinearVelocity(
      const Frame* _relativeTo = Frame::World(),
      const Frame* _inCoordinatesOf = Frame::World()) const override;

  /// Get the Skeleton's COM spatial acceleration in terms of any Frame (default
  /// is World Frame)
  Eigen::Vector6d getCOMSpatialAcceleration(
      const Frame* _relativeTo = Frame::World(),
      const Frame* _inCoordinatesOf = Frame::World()) const override;

  /// Get the Skeleton's COM linear acceleration in terms of any Frame (default
  /// is World Frame)
  Eigen::Vector3d getCOMLinearAcceleration(
      const Frame* _relativeTo = Frame::World(),
      const Frame* _inCoordinatesOf = Frame::World()) const override;

  /// Get the Skeleton's COM Jacobian in terms of any Frame (default is World
  /// Frame)
  math::Jacobian getCOMJacobian(
      const Frame* _inCoordinatesOf = Frame::World()) const override;

  /// Get the Skeleton's COM Linear Jacobian in terms of any Frame (default is
  /// World Frame)
  math::LinearJacobian getCOMLinearJacobian(
      const Frame* _inCoordinatesOf = Frame::World()) const override;

  /// Get the Skeleton's COM Jacobian spatial time derivative in terms of any
  /// Frame (default is World Frame).
  ///
  /// NOTE: Since this is a spatial time derivative, it is only meant to be used
  /// with spatial acceleration vectors. If you are using classical linear
  /// vectors, then use getCOMLinearJacobianDeriv() instead.
  math::Jacobian getCOMJacobianSpatialDeriv(
      const Frame* _inCoordinatesOf = Frame::World()) const override;

  /// Get the Skeleton's COM Linear Jacobian time derivative in terms of any
  /// Frame (default is World Frame).
  ///
  /// NOTE: Since this is a classical time derivative, it is only meant to be
  /// used with classical acceleration vectors. If you are using spatial
  /// vectors, then use getCOMJacobianSpatialDeriv() instead.
  math::LinearJacobian getCOMLinearJacobianDeriv(
      const Frame* _inCoordinatesOf = Frame::World()) const override;

  /// \}

  //----------------------------------------------------------------------------
  // Friendship
  //----------------------------------------------------------------------------
  friend class BodyNode;
  friend class SoftBodyNode;
  friend class Joint;
  template<class> friend class GenericJoint;
  friend class DegreeOfFreedom;
  friend class Node;
  friend class ShapeNode;
  friend class EndEffector;

protected:
  struct DataCache;

  /// Constructor called by create()
  Skeleton(const AspectPropertiesData& _properties);

  /// Setup this Skeleton with its shared_ptr
  void setPtr(const SkeletonPtr& _ptr);

  /// Construct a new tree in the Skeleton
  void constructNewTree();

  /// Register a BodyNode with the Skeleton. Internal use only.
  void registerBodyNode(BodyNode* _newBodyNode);

  /// Register a Joint with the Skeleton. Internal use only.
  void registerJoint(Joint* _newJoint);

  /// Register a Node with the Skeleton. Internal use only.
  void registerNode(NodeMap& nodeMap, Node* _newNode, std::size_t& _index);

  /// Register a Node with the Skeleton. Internal use only.
  void registerNode(Node* _newNode);

  /// Remove an old tree from the Skeleton
  void destructOldTree(std::size_t tree);

  /// Remove a BodyNode from the Skeleton. Internal use only.
  void unregisterBodyNode(BodyNode* _oldBodyNode);

  /// Remove a Joint from the Skeleton. Internal use only.
  void unregisterJoint(Joint* _oldJoint);

  /// Remove a Node from the Skeleton. Internal use only.
  void unregisterNode(NodeMap& nodeMap, Node* _oldNode, std::size_t& _index);

  /// Remove a Node from the Skeleton. Internal use only.
  void unregisterNode(Node* _oldNode);

  /// Move a subtree of BodyNodes from this Skeleton to another Skeleton
  bool moveBodyNodeTree(Joint* _parentJoint, BodyNode* _bodyNode,
                        SkeletonPtr _newSkeleton,
                        BodyNode* _parentNode);

  /// Move a subtree of BodyNodes from this Skeleton to another Skeleton while
  /// changing the Joint type of the top parent Joint.
  ///
  /// Returns a nullptr if the move failed for any reason.
  template <class JointType>
  JointType* moveBodyNodeTree(
      BodyNode* _bodyNode,
      const SkeletonPtr& _newSkeleton,
      BodyNode* _parentNode,
      const typename JointType::Properties& _joint);

  /// Copy a subtree of BodyNodes onto another Skeleton while leaving the
  /// originals intact
  std::pair<Joint*, BodyNode*> cloneBodyNodeTree(
      Joint* _parentJoint,
      const BodyNode* _bodyNode,
      const SkeletonPtr& _newSkeleton,
      BodyNode* _parentNode,
      bool _recursive) const;

  /// Copy a subtree of BodyNodes onto another Skeleton while leaving the
  /// originals intact, but alter the top parent Joint to a new type
  template <class JointType>
  std::pair<JointType*, BodyNode*> cloneBodyNodeTree(
      const BodyNode* _bodyNode,
      const SkeletonPtr& _newSkeleton,
      BodyNode* _parentNode,
      const typename JointType::Properties& _joint,
      bool _recursive) const;

  /// Create a vector representation of a subtree of BodyNodes
  std::vector<const BodyNode*> constructBodyNodeTree(
      const BodyNode* _bodyNode) const;

  std::vector<BodyNode*> constructBodyNodeTree(BodyNode* _bodyNode);

  /// Create a vector representation of a subtree of BodyNodes and remove that
  /// subtree from this Skeleton without deleting them
  std::vector<BodyNode*> extractBodyNodeTree(BodyNode* _bodyNode);

  /// Take in and register a subtree of BodyNodes
  void receiveBodyNodeTree(const std::vector<BodyNode*>& _tree);

  /// Update the computation for total mass
  void updateTotalMass();

  /// Update the dimensions for a specific cache
  void updateCacheDimensions(DataCache& _cache);

  /// Update the dimensions for a tree's cache
  void updateCacheDimensions(std::size_t _treeIdx);

  /// Update the articulated inertia of a tree
  void updateArticulatedInertia(std::size_t _tree) const;

  /// Update the articulated inertias of the skeleton
  void updateArticulatedInertia() const;

  /// Update the mass matrix of a tree
  void updateMassMatrix(std::size_t _treeIdx) const;

  /// Update mass matrix of the skeleton.
  void updateMassMatrix() const;

  void updateAugMassMatrix(std::size_t _treeIdx) const;

  /// Update augmented mass matrix of the skeleton.
  void updateAugMassMatrix() const;

  /// Update the inverse mass matrix of a tree
  void updateInvMassMatrix(std::size_t _treeIdx) const;

  /// Update inverse of mass matrix of the skeleton.
  void updateInvMassMatrix() const;

  /// Update the inverse augmented mass matrix of a tree
  void updateInvAugMassMatrix(std::size_t _treeIdx) const;

  /// Update inverse of augmented mass matrix of the skeleton.
  void updateInvAugMassMatrix() const;

  /// Update Coriolis force vector for a tree in the Skeleton
  void updateCoriolisForces(std::size_t _treeIdx) const;

  /// Update Coriolis force vector of the skeleton.
  void updateCoriolisForces() const;

  /// Update the gravity force vector of a tree
  void updateGravityForces(std::size_t _treeIdx) const;

  /// Update gravity force vector of the skeleton.
  void updateGravityForces() const;

  /// Update the combined vector for a tree in this Skeleton
  void updateCoriolisAndGravityForces(std::size_t _treeIdx) const;

  /// Update combined vector of the skeleton.
  void updateCoriolisAndGravityForces() const;

  /// Update external force vector to generalized forces for a tree
  void updateExternalForces(std::size_t _treeIdx) const;

  // TODO(JS): Not implemented yet
  /// update external force vector to generalized forces.
  void updateExternalForces() const;

  /// Compute the constraint force vector for a tree
  const Eigen::VectorXd& computeConstraintForces(DataCache& cache) const;

//  /// Update damping force vector.
//  virtual void updateDampingForceVector();

  /// Add a BodyNode to the BodyNode NameManager
  const std::string& addEntryToBodyNodeNameMgr(BodyNode* _newNode);

  /// Add a Joint to to the Joint NameManager
  const std::string& addEntryToJointNameMgr(Joint* _newJoint, bool _updateDofNames=true);

  /// Add a SoftBodyNode to the SoftBodyNode NameManager
  void addEntryToSoftBodyNodeNameMgr(SoftBodyNode* _newNode);

protected:

  /// The resource-managing pointer to this Skeleton
  std::weak_ptr<Skeleton> mPtr;

  /// List of Soft body node list in the skeleton
  std::vector<SoftBodyNode*> mSoftBodyNodes;

  /// NameManager for tracking BodyNodes
  dart::common::NameManager<BodyNode*> mNameMgrForBodyNodes;

  /// NameManager for tracking Joints
  dart::common::NameManager<Joint*> mNameMgrForJoints;

  /// NameManager for tracking DegreesOfFreedom
  dart::common::NameManager<DegreeOfFreedom*> mNameMgrForDofs;

  /// NameManager for tracking SoftBodyNodes
  dart::common::NameManager<SoftBodyNode*> mNameMgrForSoftBodyNodes;

  /// WholeBodyIK module for this Skeleton
  std::shared_ptr<WholeBodyIK> mWholeBodyIK;

  struct DirtyFlags
  {
    /// Default constructor
    DirtyFlags();

    /// Dirty flag for articulated body inertia
    bool mArticulatedInertia;

    /// Dirty flag for the mass matrix.
    bool mMassMatrix;

    /// Dirty flag for the mass matrix.
    bool mAugMassMatrix;

    /// Dirty flag for the inverse of mass matrix.
    bool mInvMassMatrix;

    /// Dirty flag for the inverse of augmented mass matrix.
    bool mInvAugMassMatrix;

    /// Dirty flag for the gravity force vector.
    bool mGravityForces;

    /// Dirty flag for the Coriolis force vector.
    bool mCoriolisForces;

    /// Dirty flag for the combined vector of Coriolis and gravity.
    bool mCoriolisAndGravityForces;

    /// Dirty flag for the external force vector.
    bool mExternalForces;

    /// Dirty flag for the damping force vector.
    bool mDampingForces;

    /// Dirty flag for the support polygon
    bool mSupport;

    /// Increments each time a new support polygon is computed to help keep
    /// track of changes in the support polygon
    std::size_t mSupportVersion;
  };

  struct DataCache
  {
    DirtyFlags mDirty;

    /// BodyNodes belonging to this tree
    std::vector<BodyNode*> mBodyNodes;

    /// Cache for const BodyNodes, for the sake of the API
    std::vector<const BodyNode*> mConstBodyNodes;

    /// Degrees of Freedom belonging to this tree
    std::vector<DegreeOfFreedom*> mDofs;

    /// Cache for const Degrees of Freedom, for the sake of the API
    std::vector<const DegreeOfFreedom*> mConstDofs;

    /// Mass matrix cache
    Eigen::MatrixXd mM;

    /// Mass matrix for the skeleton.
    Eigen::MatrixXd mAugM;

    /// Inverse of mass matrix for the skeleton.
    Eigen::MatrixXd mInvM;

    /// Inverse of augmented mass matrix for the skeleton.
    Eigen::MatrixXd mInvAugM;

    /// Coriolis vector for the skeleton which is C(q,dq)*dq.
    Eigen::VectorXd mCvec;

    /// Gravity vector for the skeleton; computed in nonrecursive
    /// dynamics only.
    Eigen::VectorXd mG;

    /// Combined coriolis and gravity vector which is C(q, dq)*dq + g(q).
    Eigen::VectorXd mCg;

    /// External force vector for the skeleton.
    Eigen::VectorXd mFext;

    /// Constraint force vector.
    Eigen::VectorXd mFc;

    /// Support polygon
    math::SupportPolygon mSupportPolygon;

    /// A map of which EndEffectors correspond to the individual points in the
    /// support polygon
    std::vector<std::size_t> mSupportIndices;

    /// A pair of vectors which map the 2D coordinates of the support polygon
    /// into 3D space
    std::pair<Eigen::Vector3d, Eigen::Vector3d> mSupportAxes;

    /// Support geometry -- only used for temporary storage purposes
    math::SupportGeometry mSupportGeometry;

    /// Centroid of the support polygon
    Eigen::Vector2d mSupportCentroid;

    // To get byte-aligned Eigen vectors
    EIGEN_MAKE_ALIGNED_OPERATOR_NEW
  };

  mutable common::aligned_vector<DataCache> mTreeCache;

  mutable DataCache mSkelCache;

  using SpecializedTreeNodes = std::map<std::type_index, std::vector<NodeMap::iterator>*>;

  SpecializedTreeNodes mSpecializedTreeNodes;

  /// Total mass.
  double mTotalMass;

  // TODO(JS): Better naming
  /// Flag for status of impulse testing.
  bool mIsImpulseApplied;

  mutable std::mutex mMutex;

public:
  //--------------------------------------------------------------------------
  // Union finding
  //--------------------------------------------------------------------------
  ///
  void resetUnion()
  {
    mUnionRootSkeleton = mPtr;
    mUnionSize = 1;
  }

  ///
  std::weak_ptr<Skeleton> mUnionRootSkeleton;

  ///
  std::size_t mUnionSize;

  ///
  std::size_t mUnionIndex;
<<<<<<< HEAD

public:

  enum TerminalCondition
  {
    Invalid,
    StaticSkeleton,
    MaximumIteration,
    Tolerance
  };
  void setTolerance(double tol) { mTolerance = tol; }
  double getTolerance() const { return mTolerance; }
  void setMaxIternation(std::size_t iter) { mMaxIteration = iter; }
  std::size_t getMaxIteration() const { return mMaxIteration; }
  TerminalCondition integrate();
  void setNextPositions(const Eigen::VectorXd& nextPositions);
  Eigen::VectorXd evaluateDel(const Eigen::VectorXd& nextPositions);
  Eigen::VectorXd getError() const;
  void stepForward(const Eigen::VectorXd& nextPositions);
  double mTolerance{1e-9};
  std::size_t mMaxIteration{30u};

public:
  // To get byte-aligned Eigen vectors
  EIGEN_MAKE_ALIGNED_OPERATOR_NEW
=======
>>>>>>> 68aef6b6
};

}  // namespace dynamics
}  // namespace dart

#include "dart/dynamics/detail/Skeleton.hpp"

#endif  // DART_DYNAMICS_SKELETON_HPP_<|MERGE_RESOLUTION|>--- conflicted
+++ resolved
@@ -1287,7 +1287,6 @@
 
   ///
   std::size_t mUnionIndex;
-<<<<<<< HEAD
 
 public:
 
@@ -1313,8 +1312,6 @@
 public:
   // To get byte-aligned Eigen vectors
   EIGEN_MAKE_ALIGNED_OPERATOR_NEW
-=======
->>>>>>> 68aef6b6
 };
 
 }  // namespace dynamics
