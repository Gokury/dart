--- conflicted
+++ resolved
@@ -61,9 +61,12 @@
   /// Destructor
   virtual ~TranslationalJoint();
 
-<<<<<<< HEAD
   /// Get the Properties of this TranslationalJoint
   Properties getTranslationalJointProperties() const;
+
+  // Documentation inherited
+  Eigen::Matrix<double, 6, 3> getLocalJacobianStatic(
+      const Eigen::Vector3d& _positions) const override;
 
 protected:
 
@@ -72,15 +75,8 @@
 
   // Documentation inherited
   virtual Joint* clone() const override;
-=======
-  // Documentation inherited
-  Eigen::Matrix<double, 6, 3> getLocalJacobianStatic(
-      const Eigen::Vector3d& _positions) const override;
-
-protected:
 
   using MultiDofJoint::getLocalJacobianStatic;
->>>>>>> d1ec56ce
 
   // Documentation inherited
   virtual void updateDegreeOfFreedomNames();
