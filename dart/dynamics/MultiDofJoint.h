/*
 * Copyright (c) 2014-2016, Georgia Tech Research Corporation
 * All rights reserved.
 *
 * Author(s): Jeongseok Lee <jslee02@gmail.com>
 *
 * Georgia Tech Graphics Lab and Humanoid Robotics Lab
 *
 * Directed by Prof. C. Karen Liu and Prof. Mike Stilman
 * <karenliu@cc.gatech.edu> <mstilman@cc.gatech.edu>
 *
 * This file is provided under the following "BSD-style" License:
 *   Redistribution and use in source and binary forms, with or
 *   without modification, are permitted provided that the following
 *   conditions are met:
 *   * Redistributions of source code must retain the above copyright
 *     notice, this list of conditions and the following disclaimer.
 *   * Redistributions in binary form must reproduce the above
 *     copyright notice, this list of conditions and the following
 *     disclaimer in the documentation and/or other materials provided
 *     with the distribution.
 *   THIS SOFTWARE IS PROVIDED BY THE COPYRIGHT HOLDERS AND
 *   CONTRIBUTORS "AS IS" AND ANY EXPRESS OR IMPLIED WARRANTIES,
 *   INCLUDING, BUT NOT LIMITED TO, THE IMPLIED WARRANTIES OF
 *   MERCHANTABILITY AND FITNESS FOR A PARTICULAR PURPOSE ARE
 *   DISCLAIMED. IN NO EVENT SHALL THE COPYRIGHT HOLDER OR
 *   CONTRIBUTORS BE LIABLE FOR ANY DIRECT, INDIRECT, INCIDENTAL,
 *   SPECIAL, EXEMPLARY, OR CONSEQUENTIAL DAMAGES (INCLUDING, BUT NOT
 *   LIMITED TO, PROCUREMENT OF SUBSTITUTE GOODS OR SERVICES; LOSS OF
 *   USE, DATA, OR PROFITS; OR BUSINESS INTERRUPTION) HOWEVER CAUSED
 *   AND ON ANY THEORY OF LIABILITY, WHETHER IN CONTRACT, STRICT
 *   LIABILITY, OR TORT (INCLUDING NEGLIGENCE OR OTHERWISE) ARISING IN
 *   ANY WAY OUT OF THE USE OF THIS SOFTWARE, EVEN IF ADVISED OF THE
 *   POSSIBILITY OF SUCH DAMAGE.
 */

#ifndef DART_DYNAMICS_MULTIDOFJOINT_H_
#define DART_DYNAMICS_MULTIDOFJOINT_H_

#include <string>
#include <array>

#include "dart/config.h"
#include "dart/common/Console.h"
#include "dart/math/Helpers.h"
#include "dart/dynamics/BodyNode.h"
#include "dart/dynamics/Joint.h"
#include "dart/dynamics/Skeleton.h"
#include "dart/dynamics/DegreeOfFreedom.h"
#include "dart/common/RequiresAspect.h"
#include "dart/dynamics/detail/MultiDofJointAspect.h"

namespace dart {
namespace dynamics {

class BodyNode;
class Skeleton;

/// class MultiDofJoint
template<std::size_t DOF>
class MultiDofJoint : public detail::MultiDofJointBase< MultiDofJoint<DOF>, DOF >
{
public:

  constexpr static std::size_t NumDofs = DOF;
  using Vector = Eigen::Matrix<double, DOF, 1>;
  using Base = detail::MultiDofJointBase<MultiDofJoint<DOF>, DOF>;
  using UniqueProperties = detail::MultiDofJointUniqueProperties<DOF>;
  using Properties = detail::MultiDofJointProperties<DOF>;
  using AspectState = typename Base::AspectState;
  using AspectProperties = typename Base::AspectProperties;

  DART_BAKE_SPECIALIZED_ASPECT_IRREGULAR( typename MultiDofJoint<DOF>::Aspect, MultiDofJointAspect )

  MultiDofJoint(const MultiDofJoint&) = delete;

  /// Destructor
  virtual ~MultiDofJoint();

  /// Set the Properties of this MultiDofJoint
  void setProperties(const Properties& _properties);

  /// Set the Properties of this MultiDofJoint
  void setProperties(const UniqueProperties& _properties);

  /// Set the AspectState of this MultiDofJoint
  void setAspectState(const AspectState& state);

  /// Set the AspectProperties of this MultiDofJoint
  void setAspectProperties(const AspectProperties& properties);

  /// Get the Properties of this MultiDofJoint
  Properties getMultiDofJointProperties() const;

  /// Copy the Properties of another MultiDofJoint
  void copy(const MultiDofJoint<DOF>& _otherJoint);

  /// Copy the Properties of another MultiDofJoint
  void copy(const MultiDofJoint<DOF>* _otherJoint);

  /// Same as copy(const MutliDofJoint&)
  MultiDofJoint<DOF>& operator=(const MultiDofJoint<DOF>& _otherJoint);

  //----------------------------------------------------------------------------
  // Interface for generalized coordinates
  //----------------------------------------------------------------------------

  // Documentation inherited
  DegreeOfFreedom* getDof(std::size_t index) override;

  // Documentation inherited
  const DegreeOfFreedom* getDof(std::size_t _index) const override;

  // Documentation inherited
  std::size_t getNumDofs() const override;

  // Documentation inherited
  const std::string& setDofName(std::size_t _index,
                                const std::string& _name,
                                bool _preserveName=true) override;

  // Docuemntation inherited
  void preserveDofName(std::size_t _index, bool _preserve) override;

  // Documentation inherited
  bool isDofNamePreserved(std::size_t _index) const override;

  // Documentation inherited
  const std::string& getDofName(std::size_t _index) const override;

  // Documentation inherited
<<<<<<< HEAD
  size_t getIndexInSkeleton(size_t _index) const override;

  // Documentation inherited
  size_t getIndexInTree(size_t _index) const override;
=======
  std::size_t getIndexInSkeleton(std::size_t _index) const override;

  // Documentation inherited
  std::size_t getIndexInTree(std::size_t _index) const override;
>>>>>>> 5aeb3d00

  //----------------------------------------------------------------------------
  // Command
  //----------------------------------------------------------------------------

  // Documentation inherited
<<<<<<< HEAD
  void setCommand(size_t _index, double command) override;

  // Documentation inherited
  double getCommand(size_t _index) const override;
=======
  void setCommand(std::size_t _index, double command) override;

  // Documentation inherited
  double getCommand(std::size_t _index) const override;
>>>>>>> 5aeb3d00

  // Documentation inherited
  void setCommands(const Eigen::VectorXd& _commands) override;

  // Documentation inherited
  Eigen::VectorXd getCommands() const override;

  // Documentation inherited
  void resetCommands() override;

  //----------------------------------------------------------------------------
  // Position
  //----------------------------------------------------------------------------

  // Documentation inherited
  void setPosition(std::size_t _index, double _position) override;

  // Documentation inherited
  double getPosition(std::size_t _index) const override;

  // Documentation inherited
  void setPositions(const Eigen::VectorXd& _positions) override;

  // Documentation inherited
  Eigen::VectorXd getPositions() const override;

  // Documentation inherited
  void setPositionLowerLimit(std::size_t _index, double _position) override;

  // Documentation inherited
  double getPositionLowerLimit(std::size_t _index) const override;

  // Documentation inherited
  void setPositionUpperLimit(std::size_t _index, double _position) override;

  // Documentation inherited
  double getPositionUpperLimit(std::size_t _index) const override;

  // Documentation inherited
<<<<<<< HEAD
  bool hasPositionLimit(size_t _index) const override;
=======
  bool hasPositionLimit(std::size_t _index) const override;
>>>>>>> 5aeb3d00

  // Documentation inherited
  void resetPosition(std::size_t _index) override;

  // Documentation inherited
  void resetPositions() override;

  // Documentation inherited
  void setInitialPosition(std::size_t _index, double _initial) override;

  // Documentation inherited
  double getInitialPosition(std::size_t _index) const override;

  // Documentation inherited
  void setInitialPositions(const Eigen::VectorXd& _initial) override;

  // Documentation inherited
  Eigen::VectorXd getInitialPositions() const override;

  //----------------------------------------------------------------------------
  // Velocity
  //----------------------------------------------------------------------------

  // Documentation inherited
  void setVelocity(std::size_t _index, double _velocity) override;

  // Documentation inherited
  double getVelocity(std::size_t _index) const override;

  // Documentation inherited
  void setVelocities(const Eigen::VectorXd& _velocities) override;

  // Documentation inherited
  Eigen::VectorXd getVelocities() const override;

  // Documentation inherited
  void setVelocityLowerLimit(std::size_t _index, double _velocity) override;

  // Documentation inherited
  double getVelocityLowerLimit(std::size_t _index) const override;

  // Documentation inherited
  void setVelocityUpperLimit(std::size_t _index, double _velocity) override;

  // Documentation inherited
  double getVelocityUpperLimit(std::size_t _index) const override;

  // Documentation inherited
  void resetVelocity(std::size_t _index) override;

  // Documentation inherited
  void resetVelocities() override;

  // Documentation inherited
  void setInitialVelocity(std::size_t _index, double _initial) override;

  // Documentation inherited
  double getInitialVelocity(std::size_t _index) const override;

  // Documentation inherited
  void setInitialVelocities(const Eigen::VectorXd& _initial) override;

  // Documentation inherited
  Eigen::VectorXd getInitialVelocities() const override;

  //----------------------------------------------------------------------------
  // Acceleration
  //----------------------------------------------------------------------------

  // Documentation inherited
  void setAcceleration(std::size_t _index, double _acceleration) override;

  // Documentation inherited
  double getAcceleration(std::size_t _index) const override;

  // Documentation inherited
  void setAccelerations(const Eigen::VectorXd& _accelerations) override;

  // Documentation inherited
  Eigen::VectorXd getAccelerations() const override;

  // Documentation inherited
  void resetAccelerations() override;

  // Documentation inherited
  void setAccelerationLowerLimit(std::size_t _index, double _acceleration) override;

  // Documentation inherited
  double getAccelerationLowerLimit(std::size_t _index) const override;

  // Documentation inherited
  void setAccelerationUpperLimit(std::size_t _index, double _acceleration) override;

  // Documentation inherited
  double getAccelerationUpperLimit(std::size_t _index) const override;

  //----------------------------------------------------------------------------
  // Fixed-size mutators and accessors
  //----------------------------------------------------------------------------

  // Note: The fixed-size versions of these functions exist to make it easier
  // to comply with the auto-updating design. Use these functions to avoid
  // accessing mPosition directly, that way it is easier to ensure that the
  // auto-updating design assumptions are being satisfied when reviewing the
  // code.

  /// Fixed-size version of setPositions()
  void setPositionsStatic(const Vector& _positions);

  /// Fixed-size version of getPositions()
  const Vector& getPositionsStatic() const;

  /// Fixed-size version of setVelocities()
  void setVelocitiesStatic(const Vector& _velocities);

  /// Fixed-size version of getVelocities()
  const Vector& getVelocitiesStatic() const;

  /// Fixed-size version of setAccelerations()
  void setAccelerationsStatic(const Vector& _accels);

  /// Fixed-size version of getAccelerations()
  const Vector& getAccelerationsStatic() const;

  //----------------------------------------------------------------------------
  // Force
  //----------------------------------------------------------------------------

  // Documentation inherited
  void setForce(std::size_t _index, double _force) override;

  // Documentation inherited
  double getForce(std::size_t _index) override;

  // Documentation inherited
  void setForces(const Eigen::VectorXd& _forces) override;

  // Documentation inherited
  Eigen::VectorXd getForces() const override;

  // Documentation inherited
  void resetForces() override;

  // Documentation inherited
  void setForceLowerLimit(std::size_t _index, double _force) override;

  // Documentation inherited
  double getForceLowerLimit(std::size_t _index) const override;

  // Documentation inherited
  void setForceUpperLimit(std::size_t _index, double _force) override;

  // Documentation inherited
  double getForceUpperLimit(std::size_t _index) const override;

  //----------------------------------------------------------------------------
  // Velocity change
  //----------------------------------------------------------------------------

  // Documentation inherited
<<<<<<< HEAD
  void setVelocityChange(size_t _index, double _velocityChange) override;

  // Documentation inherited
  double getVelocityChange(size_t _index) const override;
=======
  void setVelocityChange(std::size_t _index, double _velocityChange) override;

  // Documentation inherited
  double getVelocityChange(std::size_t _index) const override;
>>>>>>> 5aeb3d00

  // Documentation inherited
  void resetVelocityChanges() override;

  //----------------------------------------------------------------------------
  // Constraint impulse
  //----------------------------------------------------------------------------

  // Documentation inherited
<<<<<<< HEAD
  void setConstraintImpulse(size_t _index, double _impulse) override;

  // Documentation inherited
  double getConstraintImpulse(size_t _index) const override;
=======
  void setConstraintImpulse(std::size_t _index, double _impulse) override;

  // Documentation inherited
  double getConstraintImpulse(std::size_t _index) const override;
>>>>>>> 5aeb3d00

  // Documentation inherited
  void resetConstraintImpulses() override;

  //----------------------------------------------------------------------------
  // Integration and finite difference
  //----------------------------------------------------------------------------

  // Documentation inherited
  void integratePositions(double _dt) override;

  // Documentation inherited
  void integrateVelocities(double _dt) override;

  // Documentation inherited
  Eigen::VectorXd getPositionDifferences(
      const Eigen::VectorXd& _q2, const Eigen::VectorXd& _q1) const override;

  /// Fixed-size version of getPositionDifferences()
  virtual Eigen::Matrix<double, DOF, 1> getPositionDifferencesStatic(
      const Vector& _q2, const Vector& _q1) const;

  //----------------------------------------------------------------------------
  /// \{ \name Passive forces - spring, viscous friction, Coulomb friction
  //----------------------------------------------------------------------------

  // Documentation inherited
<<<<<<< HEAD
  void setSpringStiffness(size_t _index, double _k) override;

  // Documentation inherited
  double getSpringStiffness(size_t _index) const override;

  // Documentation inherited
  void setRestPosition(size_t _index, double _q0) override;

  // Documentation inherited
  double getRestPosition(size_t _index) const override;

  // Documentation inherited
  void setDampingCoefficient(size_t _index, double _d) override;

  // Documentation inherited
  double getDampingCoefficient(size_t _index) const override;

  // Documentation inherited
  void setCoulombFriction(size_t _index, double _friction) override;

  // Documentation inherited
  double getCoulombFriction(size_t _index) const override;
=======
  void setSpringStiffness(std::size_t _index, double _k) override;

  // Documentation inherited
  double getSpringStiffness(std::size_t _index) const override;

  // Documentation inherited
  void setRestPosition(std::size_t _index, double _q0) override;

  // Documentation inherited
  double getRestPosition(std::size_t _index) const override;

  // Documentation inherited
  void setDampingCoefficient(std::size_t _index, double _d) override;

  // Documentation inherited
  double getDampingCoefficient(std::size_t _index) const override;

  // Documentation inherited
  void setCoulombFriction(std::size_t _index, double _friction) override;

  // Documentation inherited
  double getCoulombFriction(std::size_t _index) const override;
>>>>>>> 5aeb3d00

  /// \}

  //----------------------------------------------------------------------------

  // Documentation inherited
  double getPotentialEnergy() const override;

  // Documentation inherited
  Eigen::Vector6d getBodyConstraintWrench() const override;

protected:

  /// Constructor called by inheriting classes
  MultiDofJoint(const Properties& properties);

  // Docuemntation inherited
  void registerDofs() override;

  //----------------------------------------------------------------------------
  /// \{ \name Recursive dynamics routines
  //----------------------------------------------------------------------------

  // Documentation inherited
  const math::Jacobian getLocalJacobian() const override;

  /// Fixed-size version of getLocalJacobian()
  const Eigen::Matrix<double, 6, DOF>& getLocalJacobianStatic() const;

  // Documentation inherited
  math::Jacobian getLocalJacobian(
      const Eigen::VectorXd& _positions) const override;

  /// Fixed-size version of getLocalJacobian()
  virtual Eigen::Matrix<double, 6, DOF> getLocalJacobianStatic(
      const Eigen::Matrix<double, DOF, 1>& _positions) const = 0;

  // Documentation inherited
  const math::Jacobian getLocalJacobianTimeDeriv() const override;

  /// Fixed-size version of getLocalJacobianTimeDeriv()
  const Eigen::Matrix<double, 6, DOF>& getLocalJacobianTimeDerivStatic() const;

  /// Get the inverse of the projected articulated inertia
  const Eigen::Matrix<double, DOF, DOF>& getInvProjArtInertia() const;

  /// Get the inverse of projected articulated inertia for implicit joint
  /// damping and spring forces
  const Eigen::Matrix<double, DOF, DOF>& getInvProjArtInertiaImplicit() const;

  // Documentation inherited
  void updateLocalSpatialVelocity() const override;

  // Documentation inherited
  void updateLocalSpatialAcceleration() const override;

  // Documentation inherited
  void updateLocalPrimaryAcceleration() const override;

  // Documentation inherited
  void addVelocityTo(Eigen::Vector6d& _vel) override;

  // Documentation inherited
  void setPartialAccelerationTo(
      Eigen::Vector6d& _partialAcceleration,
      const Eigen::Vector6d& _childVelocity) override;

  // Documentation inherited
  void addAccelerationTo(Eigen::Vector6d& _acc) override;

  // Documentation inherited
  void addVelocityChangeTo(Eigen::Vector6d& _velocityChange) override;

  // Documentation inherited
  void addChildArtInertiaTo(
      Eigen::Matrix6d& _parentArtInertia,
      const Eigen::Matrix6d& _childArtInertia) override;

  // Documentation inherited
  void addChildArtInertiaImplicitTo(
      Eigen::Matrix6d& _parentArtInertia,
      const Eigen::Matrix6d& _childArtInertia) override;

  // Documentation inherited
  void updateInvProjArtInertia(
      const Eigen::Matrix6d& _artInertia) override;

  // Documentation inherited
  void updateInvProjArtInertiaImplicit(
      const Eigen::Matrix6d& _artInertia, double _timeStep) override;

  // Documentation inherited
  void addChildBiasForceTo(
      Eigen::Vector6d& _parentBiasForce,
      const Eigen::Matrix6d& _childArtInertia,
      const Eigen::Vector6d& _childBiasForce,
      const Eigen::Vector6d& _childPartialAcc) override;

  // Documentation inherited
  void addChildBiasImpulseTo(
      Eigen::Vector6d& _parentBiasImpulse,
      const Eigen::Matrix6d& _childArtInertia,
      const Eigen::Vector6d& _childBiasImpulse) override;

  // Documentation inherited
  void updateTotalForce(const Eigen::Vector6d& _bodyForce,
                                double _timeStep) override;

  // Documentation inherited
  void updateTotalImpulse(
      const Eigen::Vector6d& _bodyImpulse) override;

  // Documentation inherited
  void resetTotalImpulses() override;

  // Documentation inherited
  void updateAcceleration(
      const Eigen::Matrix6d& _artInertia,
      const Eigen::Vector6d& _spatialAcc) override;

  // Documentation inherited
  void updateVelocityChange(
      const Eigen::Matrix6d& _artInertia,
      const Eigen::Vector6d& _velocityChange) override;

  // Documentation inherited
  void updateForceID(const Eigen::Vector6d& _bodyForce,
                     double _timeStep,
                     bool _withDampingForces,
                     bool _withSpringForces) override;

  // Documentation inherited
  void updateForceFD(const Eigen::Vector6d& _bodyForce,
                     double _timeStep,
                     bool _withDampingForces,
                     bool _withSpringForces) override;

  // Documentation inherited
  void updateImpulseID(const Eigen::Vector6d& _bodyImpulse) override;

  // Documentation inherited
  void updateImpulseFD(const Eigen::Vector6d& _bodyImpulse) override;

  // Documentation inherited
  void updateConstrainedTerms(double _timeStep) override;

  /// \}

  //----------------------------------------------------------------------------
  /// \{ \name Recursive algorithm routines for equations of motion
  //----------------------------------------------------------------------------

  // Documentation inherited
  void addChildBiasForceForInvMassMatrix(
      Eigen::Vector6d& _parentBiasForce,
      const Eigen::Matrix6d& _childArtInertia,
      const Eigen::Vector6d& _childBiasForce) override;

  // Documentation inherited
  void addChildBiasForceForInvAugMassMatrix(
      Eigen::Vector6d& _parentBiasForce,
      const Eigen::Matrix6d& _childArtInertia,
      const Eigen::Vector6d& _childBiasForce) override;

  // Documentation inherited
  void updateTotalForceForInvMassMatrix(
      const Eigen::Vector6d& _bodyForce) override;

  // Documentation inherited
  void getInvMassMatrixSegment(Eigen::MatrixXd& _invMassMat,
                               const std::size_t _col,
                               const Eigen::Matrix6d& _artInertia,
                               const Eigen::Vector6d& _spatialAcc) override;

  // Documentation inherited
  void getInvAugMassMatrixSegment(Eigen::MatrixXd& _invMassMat,
                                  const std::size_t _col,
                                  const Eigen::Matrix6d& _artInertia,
                                  const Eigen::Vector6d& _spatialAcc) override;

  // Documentation inherited
  void addInvMassMatrixSegmentTo(Eigen::Vector6d& _acc) override;

  // Documentation inherited
  Eigen::VectorXd getSpatialToGeneralized(
      const Eigen::Vector6d& _spatial) override;

  /// \}

protected:

  /// Array of DegreeOfFreedom objects
  std::array<DegreeOfFreedom*, DOF> mDofs;

  //----------------------------------------------------------------------------
  // Impulse
  //----------------------------------------------------------------------------

  /// Change of generalized velocity
  Vector mVelocityChanges;

  /// Generalized impulse
  Vector mImpulses;

  /// Generalized constraint impulse
  Vector mConstraintImpulses;

  //----------------------------------------------------------------------------
  // For recursive dynamics algorithms
  //----------------------------------------------------------------------------

  /// Spatial Jacobian expressed in the child body frame
  ///
  /// Do not use directly! Use getLocalJacobianStatic() to access this quantity
  mutable Eigen::Matrix<double, 6, DOF> mJacobian;

  /// Time derivative of spatial Jacobian expressed in the child body frame
  ///
  /// Do not use directly! Use getLocalJacobianTimeDerivStatic() to access this
  /// quantity
  mutable Eigen::Matrix<double, 6, DOF> mJacobianDeriv;

  /// Inverse of projected articulated inertia
  ///
  /// Do not use directly! Use getInvProjArtInertia() to get this quantity
  mutable Eigen::Matrix<double, DOF, DOF> mInvProjArtInertia;

  /// Inverse of projected articulated inertia for implicit joint damping and
  /// spring forces
  ///
  /// Do not use directly! Use getInvProjArtInertiaImplicit() to access this
  /// quantity
  mutable Eigen::Matrix<double, DOF, DOF> mInvProjArtInertiaImplicit;

  /// Total force projected on joint space
  Vector mTotalForce;

  /// Total impluse projected on joint space
  Vector mTotalImpulse;

  //----------------------------------------------------------------------------
  // For equations of motion
  //----------------------------------------------------------------------------

  ///
  Vector mInvM_a;

  ///
  Vector mInvMassMatrixSegment;

private:
  //----------------------------------------------------------------------------
  /// \{ \name Recursive dynamics routines
  //----------------------------------------------------------------------------

  void addChildArtInertiaToDynamic(
      Eigen::Matrix6d& _parentArtInertia,
      const Eigen::Matrix6d& _childArtInertia);

  void addChildArtInertiaToKinematic(
      Eigen::Matrix6d& _parentArtInertia,
      const Eigen::Matrix6d& _childArtInertia);

  void addChildArtInertiaImplicitToDynamic(
      Eigen::Matrix6d& _parentArtInertia,
      const Eigen::Matrix6d& _childArtInertia);

  void addChildArtInertiaImplicitToKinematic(
      Eigen::Matrix6d& _parentArtInertia,
      const Eigen::Matrix6d& _childArtInertia);

  void updateInvProjArtInertiaDynamic(
      const Eigen::Matrix6d& _artInertia);

  void updateInvProjArtInertiaKinematic(
      const Eigen::Matrix6d& _artInertia);

  void updateInvProjArtInertiaImplicitDynamic(
      const Eigen::Matrix6d& _artInertia, double _timeStep);

  void updateInvProjArtInertiaImplicitKinematic(
      const Eigen::Matrix6d& _artInertia, double _timeStep);

  void addChildBiasForceToDynamic(
      Eigen::Vector6d& _parentBiasForce,
      const Eigen::Matrix6d& _childArtInertia,
      const Eigen::Vector6d& _childBiasForce,
      const Eigen::Vector6d& _childPartialAcc);

  void addChildBiasForceToKinematic(
      Eigen::Vector6d& _parentBiasForce,
      const Eigen::Matrix6d& _childArtInertia,
      const Eigen::Vector6d& _childBiasForce,
      const Eigen::Vector6d& _childPartialAcc);

  void addChildBiasImpulseToDynamic(
      Eigen::Vector6d& _parentBiasImpulse,
      const Eigen::Matrix6d& _childArtInertia,
      const Eigen::Vector6d& _childBiasImpulse);

  void addChildBiasImpulseToKinematic(
      Eigen::Vector6d& _parentBiasImpulse,
      const Eigen::Matrix6d& _childArtInertia,
      const Eigen::Vector6d& _childBiasImpulse);

  void updateTotalForceDynamic(const Eigen::Vector6d& _bodyForce,
                                    double _timeStep);

  void updateTotalForceKinematic(const Eigen::Vector6d& _bodyForce,
                                          double _timeStep);

  void updateTotalImpulseDynamic(
        const Eigen::Vector6d& _bodyImpulse);

  void updateTotalImpulseKinematic(
        const Eigen::Vector6d& _bodyImpulse);

  void updateAccelerationDynamic(
        const Eigen::Matrix6d& _artInertia,
        const Eigen::Vector6d& _spatialAcc);

  void updateAccelerationKinematic(
        const Eigen::Matrix6d& _artInertia,
        const Eigen::Vector6d& _spatialAcc);

  void updateVelocityChangeDynamic(
        const Eigen::Matrix6d& _artInertia,
        const Eigen::Vector6d& _velocityChange);

  void updateVelocityChangeKinematic(
        const Eigen::Matrix6d& _artInertia,
        const Eigen::Vector6d& _velocityChange);

  void updateConstrainedTermsDynamic(double _timeStep);

  void updateConstrainedTermsKinematic(double _timeStep);

  /// \}
};

}  // namespace dynamics
}  // namespace dart

#include "dart/dynamics/detail/MultiDofJoint.h"

#endif  // DART_DYNAMICS_MULTIDOFJOINT_H_<|MERGE_RESOLUTION|>--- conflicted
+++ resolved
@@ -129,34 +129,20 @@
   const std::string& getDofName(std::size_t _index) const override;
 
   // Documentation inherited
-<<<<<<< HEAD
-  size_t getIndexInSkeleton(size_t _index) const override;
-
-  // Documentation inherited
-  size_t getIndexInTree(size_t _index) const override;
-=======
   std::size_t getIndexInSkeleton(std::size_t _index) const override;
 
   // Documentation inherited
   std::size_t getIndexInTree(std::size_t _index) const override;
->>>>>>> 5aeb3d00
 
   //----------------------------------------------------------------------------
   // Command
   //----------------------------------------------------------------------------
 
   // Documentation inherited
-<<<<<<< HEAD
-  void setCommand(size_t _index, double command) override;
-
-  // Documentation inherited
-  double getCommand(size_t _index) const override;
-=======
   void setCommand(std::size_t _index, double command) override;
 
   // Documentation inherited
   double getCommand(std::size_t _index) const override;
->>>>>>> 5aeb3d00
 
   // Documentation inherited
   void setCommands(const Eigen::VectorXd& _commands) override;
@@ -196,11 +182,7 @@
   double getPositionUpperLimit(std::size_t _index) const override;
 
   // Documentation inherited
-<<<<<<< HEAD
-  bool hasPositionLimit(size_t _index) const override;
-=======
   bool hasPositionLimit(std::size_t _index) const override;
->>>>>>> 5aeb3d00
 
   // Documentation inherited
   void resetPosition(std::size_t _index) override;
@@ -361,17 +343,10 @@
   //----------------------------------------------------------------------------
 
   // Documentation inherited
-<<<<<<< HEAD
-  void setVelocityChange(size_t _index, double _velocityChange) override;
-
-  // Documentation inherited
-  double getVelocityChange(size_t _index) const override;
-=======
   void setVelocityChange(std::size_t _index, double _velocityChange) override;
 
   // Documentation inherited
   double getVelocityChange(std::size_t _index) const override;
->>>>>>> 5aeb3d00
 
   // Documentation inherited
   void resetVelocityChanges() override;
@@ -381,17 +356,10 @@
   //----------------------------------------------------------------------------
 
   // Documentation inherited
-<<<<<<< HEAD
-  void setConstraintImpulse(size_t _index, double _impulse) override;
-
-  // Documentation inherited
-  double getConstraintImpulse(size_t _index) const override;
-=======
   void setConstraintImpulse(std::size_t _index, double _impulse) override;
 
   // Documentation inherited
   double getConstraintImpulse(std::size_t _index) const override;
->>>>>>> 5aeb3d00
 
   // Documentation inherited
   void resetConstraintImpulses() override;
@@ -419,30 +387,6 @@
   //----------------------------------------------------------------------------
 
   // Documentation inherited
-<<<<<<< HEAD
-  void setSpringStiffness(size_t _index, double _k) override;
-
-  // Documentation inherited
-  double getSpringStiffness(size_t _index) const override;
-
-  // Documentation inherited
-  void setRestPosition(size_t _index, double _q0) override;
-
-  // Documentation inherited
-  double getRestPosition(size_t _index) const override;
-
-  // Documentation inherited
-  void setDampingCoefficient(size_t _index, double _d) override;
-
-  // Documentation inherited
-  double getDampingCoefficient(size_t _index) const override;
-
-  // Documentation inherited
-  void setCoulombFriction(size_t _index, double _friction) override;
-
-  // Documentation inherited
-  double getCoulombFriction(size_t _index) const override;
-=======
   void setSpringStiffness(std::size_t _index, double _k) override;
 
   // Documentation inherited
@@ -465,7 +409,6 @@
 
   // Documentation inherited
   double getCoulombFriction(std::size_t _index) const override;
->>>>>>> 5aeb3d00
 
   /// \}
 
