/*
 * Copyright (c) 2011-2015, Georgia Tech Research Corporation
 * All rights reserved.
 *
 * Author(s): Sehoon Ha <sehoon.ha@gmail.com>,
 *            Jeongseok Lee <jslee02@gmail.com>
 *
 * Georgia Tech Graphics Lab and Humanoid Robotics Lab
 *
 * Directed by Prof. C. Karen Liu and Prof. Mike Stilman
 * <karenliu@cc.gatech.edu> <mstilman@cc.gatech.edu>
 *
 * This file is provided under the following "BSD-style" License:
 *   Redistribution and use in source and binary forms, with or
 *   without modification, are permitted provided that the following
 *   conditions are met:
 *   * Redistributions of source code must retain the above copyright
 *     notice, this list of conditions and the following disclaimer.
 *   * Redistributions in binary form must reproduce the above
 *     copyright notice, this list of conditions and the following
 *     disclaimer in the documentation and/or other materials provided
 *     with the distribution.
 *   THIS SOFTWARE IS PROVIDED BY THE COPYRIGHT HOLDERS AND
 *   CONTRIBUTORS "AS IS" AND ANY EXPRESS OR IMPLIED WARRANTIES,
 *   INCLUDING, BUT NOT LIMITED TO, THE IMPLIED WARRANTIES OF
 *   MERCHANTABILITY AND FITNESS FOR A PARTICULAR PURPOSE ARE
 *   DISCLAIMED. IN NO EVENT SHALL THE COPYRIGHT HOLDER OR
 *   CONTRIBUTORS BE LIABLE FOR ANY DIRECT, INDIRECT, INCIDENTAL,
 *   SPECIAL, EXEMPLARY, OR CONSEQUENTIAL DAMAGES (INCLUDING, BUT NOT
 *   LIMITED TO, PROCUREMENT OF SUBSTITUTE GOODS OR SERVICES; LOSS OF
 *   USE, DATA, OR PROFITS; OR BUSINESS INTERRUPTION) HOWEVER CAUSED
 *   AND ON ANY THEORY OF LIABILITY, WHETHER IN CONTRACT, STRICT
 *   LIABILITY, OR TORT (INCLUDING NEGLIGENCE OR OTHERWISE) ARISING IN
 *   ANY WAY OUT OF THE USE OF THIS SOFTWARE, EVEN IF ADVISED OF THE
 *   POSSIBILITY OF SUCH DAMAGE.
 */

#include "dart/dynamics/Skeleton.h"

#include <algorithm>
#include <queue>
#include <string>
#include <vector>

#include "dart/common/Console.h"
#include "dart/math/Geometry.h"
#include "dart/math/Helpers.h"
#include "dart/dynamics/BodyNode.h"
#include "dart/dynamics/DegreeOfFreedom.h"
#include "dart/dynamics/Joint.h"
#include "dart/dynamics/EndEffector.h"
#include "dart/dynamics/Marker.h"
#include "dart/dynamics/PointMass.h"
#include "dart/dynamics/SoftBodyNode.h"

namespace dart {
namespace dynamics {

#define SET_ALL_FLAGS( X ) for(auto& cache : mTreeCache) cache.mDirty. X = true;\
                           mSkelCache.mDirty. X = true;

#define SET_FLAG( Y, X ) mTreeCache[ Y ].mDirty. X = true;                      \
                         mSkelCache.mDirty. X = true;

//==============================================================================
Skeleton::Properties::Properties(
    const std::string& _name,
    bool _isMobile,
    const Eigen::Vector3d& _gravity,
    double _timeStep,
    bool _enabledSelfCollisionCheck,
    bool _enableAdjacentBodyCheck)
  : mName(_name),
    mIsMobile(_isMobile),
    mGravity(_gravity),
    mTimeStep(_timeStep),
    mEnabledSelfCollisionCheck(_enabledSelfCollisionCheck),
    mEnabledAdjacentBodyCheck(_enableAdjacentBodyCheck)
{
  // Do nothing
}

//==============================================================================
SkeletonPtr Skeleton::create(const std::string& _name)
{
  return create(Properties(_name));
}

//==============================================================================
SkeletonPtr Skeleton::create(const Properties& _properties)
{
  SkeletonPtr skel(new Skeleton(_properties));
  skel->setPtr(skel);
  return skel;
}

//==============================================================================
SkeletonPtr Skeleton::getPtr()
{
  return mPtr.lock();
}

//==============================================================================
ConstSkeletonPtr Skeleton::getPtr() const
{
  return mPtr.lock();
}

//==============================================================================
Skeleton::~Skeleton()
{
  for (BodyNode* bn : mSkelCache.mBodyNodes)
  {
    if(bn->getParentJoint())
      delete bn->getParentJoint();

    delete bn;
  }

  for (EndEffector* ee : mEndEffectors)
  {
    delete ee;
  }
}

//==============================================================================
std::shared_ptr<Skeleton> Skeleton::clone() const
{
  SkeletonPtr skelClone = Skeleton::create(getName());

  for(size_t i=0; i<getNumBodyNodes(); ++i)
  {
    // Create a clone of the parent Joint
    Joint* joint = getJoint(i)->clone();

    // Identify the original parent BodyNode
    const BodyNode* originalParent = getBodyNode(i)->getParentBodyNode();

    // Grab the parent BodyNode clone (using its name, which is guaranteed to be
    // unique), or use nullptr if this is a root BodyNode
    BodyNode* parentClone = originalParent == nullptr? nullptr :
          skelClone->getBodyNode(originalParent->getName());

    if( (nullptr != originalParent) && (nullptr == parentClone) )
    {
      dterr << "[Skeleton::clone] Failed to find a clone of BodyNode named ["
            << originalParent->getName() << "] which is needed as the parent "
            << "of the BodyNode named [" << getBodyNode(i)->getName()
            << "] and should already have been created. Please report this as "
            << "a bug!\n";
    }

    skelClone->registerBodyNode(getBodyNode(i)->clone(parentClone, joint));
  }

  for(size_t i=0; i<getNumEndEffectors(); ++i)
  {
    // Grab the EndEffector we want to clone
    const EndEffector* originalEE = getEndEffector(i);

    // Identify the original parent BodyNode
    const BodyNode* originalParent = originalEE->getParentBodyNode();

    // Grab the clone of the original parent
    BodyNode* parentClone = skelClone->getBodyNode(originalParent->getName());

<<<<<<< HEAD
    skelClone->registerEndEffector(parentClone, originalEE->clone(parentClone));
=======
    skelClone->registerEndEffector(originalEE->clone(parentClone));
>>>>>>> af5eaf97
  }

  skelClone->setProperties(getSkeletonProperties());

  return skelClone;
}

//==============================================================================
void Skeleton::setProperties(const Properties& _properties)
{
  setName(_properties.mName);
  setMobile(_properties.mIsMobile);
  setGravity(_properties.mGravity);
  setTimeStep(_properties.mTimeStep);

  if(_properties.mEnabledSelfCollisionCheck)
    enableSelfCollision(_properties.mEnabledAdjacentBodyCheck);
  else
    disableSelfCollision();
}

//==============================================================================
const Skeleton::Properties& Skeleton::getSkeletonProperties() const
{
  return mSkeletonP;
}

//==============================================================================
const std::string& Skeleton::setName(const std::string& _name)
{
  if(_name == mSkeletonP.mName)
    return mSkeletonP.mName;

  const std::string oldName = mSkeletonP.mName;
  mSkeletonP.mName = _name;

  mNameMgrForBodyNodes.setManagerName(
        "Skeleton::BodyNode | "+mSkeletonP.mName);
  mNameMgrForSoftBodyNodes.setManagerName(
        "Skeleton::SoftBodyNode | "+mSkeletonP.mName);
  mNameMgrForJoints.setManagerName(
        "Skeleton::Joint | "+mSkeletonP.mName);
  mNameMgrForDofs.setManagerName(
        "Skeleton::DegreeOfFreedom | "+mSkeletonP.mName);
  mNameMgrForMarkers.setManagerName(
        "Skeleton::Marker | "+mSkeletonP.mName);

  ConstMetaSkeletonPtr me = mPtr.lock();
  mNameChangedSignal.raise(me, oldName, mSkeletonP.mName);

  return mSkeletonP.mName;
}

//==============================================================================
const std::string& Skeleton::getName() const
{
  return mSkeletonP.mName;
}

//==============================================================================
void Skeleton::addEntryToBodyNodeNameMgr(BodyNode* _newNode)
{
  _newNode->mEntityP.mName =
      mNameMgrForBodyNodes.issueNewNameAndAdd(_newNode->getName(), _newNode);
}

//==============================================================================
void Skeleton::addEntryToJointNameMgr(Joint* _newJoint)
{
  _newJoint->mJointP.mName =
      mNameMgrForJoints.issueNewNameAndAdd(_newJoint->getName(), _newJoint);
  _newJoint->updateDegreeOfFreedomNames();
}

//==============================================================================
void Skeleton::addEntryToEndEffectorNameMgr(EndEffector* _ee)
{
  _ee->mEntityP.mName =
      mNameMgrForEndEffectors.issueNewNameAndAdd(_ee->getName(), _ee);
}

//==============================================================================
void Skeleton::addEntryToEndEffectorNameMgr(EndEffector* _ee)
{
  _ee->mEntityP.mName =
      mNameMgrForEndEffectors.issueNewNameAndAdd(_ee->getName(), _ee);
}

//==============================================================================
void Skeleton::addEntryToSoftBodyNodeNameMgr(SoftBodyNode* _newNode)
{
  // Note: This doesn't need the same checks as BodyNode and Joint, because
  // its name has already been resolved against all the BodyNodes, which includes
  // all SoftBodyNodes.
  mNameMgrForSoftBodyNodes.addName(_newNode->getName(), _newNode);
}

//==============================================================================
void Skeleton::addMarkersOfBodyNode(BodyNode* _node)
{
  for (size_t i=0; i<_node->getNumMarkers(); ++i)
    addEntryToMarkerNameMgr(_node->getMarker(i));
}

//==============================================================================
void Skeleton::removeMarkersOfBodyNode(BodyNode* _node)
{
  for (size_t i=0; i<_node->getNumMarkers(); ++i)
    mNameMgrForMarkers.removeName(_node->getMarker(i)->getName());
}

//==============================================================================
const std::string& Skeleton::addEntryToMarkerNameMgr(Marker* _newMarker)
{
  _newMarker->mProperties.mName = mNameMgrForMarkers.issueNewNameAndAdd(
      _newMarker->getName(), _newMarker);
  return _newMarker->mProperties.mName;
}

//==============================================================================
void Skeleton::enableSelfCollision(bool _enableAdjecentBodyCheck)
{
  mSkeletonP.mEnabledSelfCollisionCheck = true;
  mSkeletonP.mEnabledAdjacentBodyCheck = _enableAdjecentBodyCheck;
}

//==============================================================================
void Skeleton::disableSelfCollision()
{
  mSkeletonP.mEnabledSelfCollisionCheck = false;
  mSkeletonP.mEnabledAdjacentBodyCheck = false;
}

//==============================================================================
bool Skeleton::isEnabledSelfCollisionCheck() const
{
  return mSkeletonP.mEnabledSelfCollisionCheck;
}

//==============================================================================
bool Skeleton::isEnabledAdjacentBodyCheck() const
{
  return mSkeletonP.mEnabledAdjacentBodyCheck;
}

//==============================================================================
void Skeleton::setMobile(bool _isMobile)
{
  mSkeletonP.mIsMobile = _isMobile;
}

//==============================================================================
bool Skeleton::isMobile() const
{
  return mSkeletonP.mIsMobile;
}

//==============================================================================
void Skeleton::setTimeStep(double _timeStep)
{
  assert(_timeStep > 0.0);
  mSkeletonP.mTimeStep = _timeStep;

  for(size_t i=0; i<mTreeCache.size(); ++i)
    notifyArticulatedInertiaUpdate(i);
}

//==============================================================================
double Skeleton::getTimeStep() const
{
  return mSkeletonP.mTimeStep;
}

//==============================================================================
void Skeleton::setGravity(const Eigen::Vector3d& _gravity)
{
  mSkeletonP.mGravity = _gravity;
  SET_ALL_FLAGS(mGravityForces);
  SET_ALL_FLAGS(mCoriolisAndGravityForces);
}

//==============================================================================
const Eigen::Vector3d& Skeleton::getGravity() const
{
  return mSkeletonP.mGravity;
}

//==============================================================================
void Skeleton::addBodyNode(BodyNode* _body)
{
  assert(_body && _body->getParentJoint());

  mSkelCache.mBodyNodes.push_back(_body);
  addEntryToBodyNodeNameMgr(_body);
  addMarkersOfBodyNode(_body);
  _body->mSkeleton = mPtr;
  registerJoint(_body->getParentJoint());

  SoftBodyNode* softBodyNode = dynamic_cast<SoftBodyNode*>(_body);
  if (softBodyNode)
  {
    mSoftBodyNodes.push_back(softBodyNode);
    addEntryToSoftBodyNodeNameMgr(softBodyNode);
  }
}

//==============================================================================
size_t Skeleton::getNumBodyNodes() const
{
  return mSkelCache.mBodyNodes.size();
}

//==============================================================================
size_t Skeleton::getNumRigidBodyNodes() const
{
  return mSkelCache.mBodyNodes.size() - mSoftBodyNodes.size();
}

//==============================================================================
size_t Skeleton::getNumSoftBodyNodes() const
{
  return mSoftBodyNodes.size();
}

//==============================================================================
size_t Skeleton::getNumTrees() const
{
  return mTreeCache.size();
}

//==============================================================================
template<typename T>
static T getVectorObjectIfAvailable(size_t _idx, const std::vector<T>& _vec)
{
  if (_idx < _vec.size())
    return _vec[_idx];

  assert( _idx < _vec.size() );
  return nullptr;
}

//==============================================================================
BodyNode* Skeleton::getRootBodyNode(size_t _treeIdx)
{
  if( mTreeCache.size() > _treeIdx)
    return mTreeCache[_treeIdx].mBodyNodes[0];

  if(mTreeCache.size() == 0)
  {
    dterr << "[Skeleton::getRootBodyNode] Requested a root BodyNode from a "
          << "Skeleton with no BodyNodes!\n";
    assert(false);
  }
  else
  {
    dterr << "[Skeleton::getRootBodyNode] Requested invalid root BodyNode "
          << "index (" << _treeIdx << ")! Must be less than "
          << mTreeCache.size() << ".\n";
    assert(false);
  }

  return nullptr;
}

//==============================================================================
const BodyNode* Skeleton::getRootBodyNode(size_t _treeIdx) const
{
  return const_cast<Skeleton*>(this)->getRootBodyNode(_treeIdx);
}

//==============================================================================
BodyNode* Skeleton::getBodyNode(size_t _idx)
{
  return getVectorObjectIfAvailable<BodyNode*>(_idx, mSkelCache.mBodyNodes);
}

//==============================================================================
const BodyNode* Skeleton::getBodyNode(size_t _idx) const
{
  return getVectorObjectIfAvailable<BodyNode*>(_idx, mSkelCache.mBodyNodes);
}

//==============================================================================
SoftBodyNode* Skeleton::getSoftBodyNode(size_t _idx)
{
  return getVectorObjectIfAvailable<SoftBodyNode*>(_idx, mSoftBodyNodes);
}

//==============================================================================
const SoftBodyNode* Skeleton::getSoftBodyNode(size_t _idx) const
{
  return getVectorObjectIfAvailable<SoftBodyNode*>(_idx, mSoftBodyNodes);
}

//==============================================================================
BodyNode* Skeleton::getBodyNode(const std::string& _name)
{
  return mNameMgrForBodyNodes.getObject(_name);
}

//==============================================================================
const BodyNode* Skeleton::getBodyNode(const std::string& _name) const
{
  return mNameMgrForBodyNodes.getObject(_name);
}

//==============================================================================
SoftBodyNode* Skeleton::getSoftBodyNode(const std::string& _name)
{
  return mNameMgrForSoftBodyNodes.getObject(_name);
}

const SoftBodyNode* Skeleton::getSoftBodyNode(const std::string& _name) const
{
  return mNameMgrForSoftBodyNodes.getObject(_name);
}

//==============================================================================
template <class T>
static std::vector<const T*>& convertToConstPtrVector(
    const std::vector<T*>& vec, std::vector<const T*>& const_vec)
{
  const_vec.resize(vec.size());
  for(size_t i=0; i<vec.size(); ++i)
    const_vec[i] = vec[i];
  return const_vec;
}

//==============================================================================
const std::vector<BodyNode*>& Skeleton::getBodyNodes()
{
  return mSkelCache.mBodyNodes;
}

//==============================================================================
const std::vector<const BodyNode*>& Skeleton::getBodyNodes() const
{
  return convertToConstPtrVector<BodyNode>(
        mSkelCache.mBodyNodes, mSkelCache.mConstBodyNodes);
}

//==============================================================================
template <class ObjectT, size_t (ObjectT::*getIndexInSkeleton)() const>
static size_t templatedGetIndexOf(const Skeleton* _skel, const ObjectT* _obj,
                                  const std::string& _type, bool _warning)
{
  if(nullptr == _obj)
  {
    if(_warning)
    {
      dterr << "[Skeleton::getIndexOf] Requesting the index of a nullptr "
            << _type << " within the Skeleton [" << _skel->getName() << "] ("
            << _skel << ")!\n";
      assert(false);
    }
    return INVALID_INDEX;
  }

  if(_skel == _obj->getSkeleton().get())
    return (_obj->*getIndexInSkeleton)();

  if(_warning)
  {
    dterr << "[Skeleton::getIndexOf] Requesting the index of a " << _type << " ["
          << _obj->getName() << "] (" << _obj << ") from a Skeleton that it does "
          << "not belong to!\n";
    assert(false);
  }

  return INVALID_INDEX;
}

//==============================================================================
size_t Skeleton::getIndexOf(const BodyNode* _bn, bool _warning) const
{
  return templatedGetIndexOf<BodyNode, &BodyNode::getIndexInSkeleton>(
        this, _bn, "BodyNode", _warning);
}

//==============================================================================
const std::vector<BodyNode*>& Skeleton::getTreeBodyNodes(size_t _treeIdx)
{
  return mTreeCache[_treeIdx].mBodyNodes;
}

//==============================================================================
std::vector<const BodyNode*> Skeleton::getTreeBodyNodes(size_t _treeIdx) const
{
  return convertToConstPtrVector<BodyNode>(
        mTreeCache[_treeIdx].mBodyNodes, mTreeCache[_treeIdx].mConstBodyNodes);
}

//==============================================================================
size_t Skeleton::getNumJoints() const
{
  // The number of joints and body nodes are identical
  return getNumBodyNodes();
}

//==============================================================================
Joint* Skeleton::getJoint(size_t _idx)
{
  BodyNode* bn = getVectorObjectIfAvailable<BodyNode*>(
                   _idx, mSkelCache.mBodyNodes);
  if (bn)
    return bn->getParentJoint();

  return nullptr;
}

//==============================================================================
const Joint* Skeleton::getJoint(size_t _idx) const
{
  return const_cast<Skeleton*>(this)->getJoint(_idx);
}

//==============================================================================
Joint* Skeleton::getJoint(const std::string& _name)
{
  return mNameMgrForJoints.getObject(_name);
}

//==============================================================================
const Joint* Skeleton::getJoint(const std::string& _name) const
{
  return mNameMgrForJoints.getObject(_name);
}

//==============================================================================
size_t Skeleton::getIndexOf(const Joint* _joint, bool _warning) const
{
  return templatedGetIndexOf<Joint, &Joint::getJointIndexInSkeleton>(
        this, _joint, "Joint", _warning);
}

//==============================================================================
size_t Skeleton::getNumDofs() const
{
  return mSkelCache.mDofs.size();
}

//==============================================================================
DegreeOfFreedom* Skeleton::getDof(size_t _idx)
{
  return getVectorObjectIfAvailable<DegreeOfFreedom*>(_idx, mSkelCache.mDofs);
}

//==============================================================================
const DegreeOfFreedom* Skeleton::getDof(size_t _idx) const
{
  return getVectorObjectIfAvailable<DegreeOfFreedom*>(_idx, mSkelCache.mDofs);
}

//==============================================================================
DegreeOfFreedom* Skeleton::getDof(const std::string& _name)
{
  return mNameMgrForDofs.getObject(_name);
}

//==============================================================================
const DegreeOfFreedom* Skeleton::getDof(const std::string& _name) const
{
  return mNameMgrForDofs.getObject(_name);
}

//==============================================================================
<<<<<<< HEAD
=======
const std::vector<DegreeOfFreedom*>& Skeleton::getDofs()
{
  return mSkelCache.mDofs;
}

//==============================================================================
std::vector<const DegreeOfFreedom*> Skeleton::getDofs() const
{
  return convertToConstPtrVector<DegreeOfFreedom>(
        mSkelCache.mDofs, mSkelCache.mConstDofs);
}

//==============================================================================
size_t Skeleton::getIndexOf(const DegreeOfFreedom* _dof, bool _warning) const
{
  return templatedGetIndexOf<DegreeOfFreedom,
      &DegreeOfFreedom::getIndexInSkeleton>(
        this, _dof, "DegreeOfFreedom", _warning);
}

//==============================================================================
const std::vector<DegreeOfFreedom*>& Skeleton::getTreeDofs(size_t _treeIdx)
{
  return mTreeCache[_treeIdx].mDofs;
}

//==============================================================================
const std::vector<const DegreeOfFreedom*>& Skeleton::getTreeDofs(
    size_t _treeIdx) const
{
  return convertToConstPtrVector<DegreeOfFreedom>(
        mTreeCache[_treeIdx].mDofs, mTreeCache[_treeIdx].mConstDofs);
}

//==============================================================================
>>>>>>> af5eaf97
size_t Skeleton::getNumEndEffectors() const
{
  return mEndEffectors.size();
}

//==============================================================================
EndEffector* Skeleton::getEndEffector(size_t _idx)
{
  return getVectorObjectIfAvailable<EndEffector*>(_idx, mEndEffectors);
}

//==============================================================================
const EndEffector* Skeleton::getEndEffector(size_t _idx) const
{
  return getVectorObjectIfAvailable<EndEffector*>(_idx, mEndEffectors);
}

//==============================================================================
EndEffector* Skeleton::getEndEffector(const std::string& _name)
{
  return mNameMgrForEndEffectors.getObject(_name);
}

//==============================================================================
const EndEffector* Skeleton::getEndEffector(const std::string& _name) const
{
  return mNameMgrForEndEffectors.getObject(_name);
}

//==============================================================================
Marker* Skeleton::getMarker(const std::string& _name)
{
  return mNameMgrForMarkers.getObject(_name);
}

//==============================================================================
const Marker* Skeleton::getMarker(const std::string& _name) const
{
  return const_cast<Skeleton*>(this)->getMarker(_name);
}

//==============================================================================
void Skeleton::init(double _timeStep, const Eigen::Vector3d& _gravity)
{
  // Set timestep and gravity
  setTimeStep(_timeStep);
  setGravity(_gravity);

  // Get root bodynodes that don't have parent bodynode
  std::vector<BodyNode*> rootBodyNodes;
  for (size_t i = 0; i < mSkelCache.mBodyNodes.size(); ++i)
  {
    if (mSkelCache.mBodyNodes[i]->getParentBodyNode() == nullptr)
      rootBodyNodes.push_back(mSkelCache.mBodyNodes[i]);
  }

  // Rearrange the list of body nodes with BFS (Breadth First Search)
  std::queue<BodyNode*> queue;
  mSkelCache.mBodyNodes.clear();
  mSkelCache.mDofs.clear();
  mTreeCache.clear();
  mNameMgrForBodyNodes.clear();
  mNameMgrForJoints.clear();
  mSoftBodyNodes.clear();
  mNameMgrForSoftBodyNodes.clear();
  mNameMgrForDofs.clear();
  mNameMgrForMarkers.clear();
  for (size_t i = 0; i < rootBodyNodes.size(); ++i)
  {
    queue.push(rootBodyNodes[i]);

    while (!queue.empty())
    {
      BodyNode* itBodyNode = queue.front();
      queue.pop();
      registerBodyNode(itBodyNode);
      for (size_t j = 0; j < itBodyNode->getNumChildBodyNodes(); ++j)
        queue.push(itBodyNode->getChildBodyNode(j));
    }
  }

  ///////////////////////////////////////////////////////////////////////////

  // Clear external/internal force
  clearExternalForces();
  resetGeneralizedForces();
}

//==============================================================================
void Skeleton::setPositionSegment(const std::vector<size_t>& _indices,
                                  const Eigen::VectorXd& _positions)
{
  setPositions(_indices, _positions);
}

//==============================================================================
Eigen::VectorXd Skeleton::getPositionSegment(
    const std::vector<size_t>& _indices) const
{
  return getPositions(_indices);
}

//==============================================================================
void Skeleton::setVelocitySegment(const std::vector<size_t>& _indices,
                                  const Eigen::VectorXd& _velocities)
{
  setVelocities(_indices, _velocities);
}

//==============================================================================
Eigen::VectorXd Skeleton::getVelocitySegment(const std::vector<size_t>& _id) const
{
  return getVelocities(_id);
}

//==============================================================================
void Skeleton::setAccelerationSegment(const std::vector<size_t>& _indices,
                                      const Eigen::VectorXd& _accelerations)
{
  setAccelerations(_indices, _accelerations);
}

//==============================================================================
Eigen::VectorXd Skeleton::getAccelerationSegment(
    const std::vector<size_t>& _indices) const
{
  return getAccelerations(_indices);
}

//==============================================================================
void Skeleton::setConstraintImpulses(const Eigen::VectorXd& _impulses)
{
  setJointConstraintImpulses(_impulses);
}

//==============================================================================
Eigen::VectorXd Skeleton::getConstraintImpulses() const
{
  return getJointConstraintImpulses();
}

//==============================================================================
void Skeleton::setState(const Eigen::VectorXd& _state)
{
  assert(_state.size() % 2 == 0);

  size_t index = 0;
  size_t dof = 0;
  size_t halfSize = _state.size() / 2;
  Joint* joint;

  for (size_t i = 0; i < mSkelCache.mBodyNodes.size(); ++i)
  {
    joint = mSkelCache.mBodyNodes[i]->getParentJoint();

    dof = joint->getNumDofs();

    if (dof)
    {
      joint->setPositions(_state.segment(index, dof));
      joint->setVelocities(_state.segment(index + halfSize, dof));

      index += dof;
    }
  }
}

//==============================================================================
Eigen::VectorXd Skeleton::getState() const
{
  Eigen::VectorXd state(2 * getNumDofs());

  state << getPositions(), getVelocities();

  return state;
}

//==============================================================================
void Skeleton::integratePositions(double _dt)
{
  for (size_t i = 0; i < mSkelCache.mBodyNodes.size(); ++i)
    mSkelCache.mBodyNodes[i]->getParentJoint()->integratePositions(_dt);

  for (size_t i = 0; i < mSoftBodyNodes.size(); ++i)
  {
    for (size_t j = 0; j < mSoftBodyNodes[i]->getNumPointMasses(); ++j)
      mSoftBodyNodes[i]->getPointMass(j)->integratePositions(_dt);
  }
}

//==============================================================================
void Skeleton::integrateVelocities(double _dt)
{
  for (size_t i = 0; i < mSkelCache.mBodyNodes.size(); ++i)
    mSkelCache.mBodyNodes[i]->getParentJoint()->integrateVelocities(_dt);

  for (size_t i = 0; i < mSoftBodyNodes.size(); ++i)
  {
    for (size_t j = 0; j < mSoftBodyNodes[i]->getNumPointMasses(); ++j)
      mSoftBodyNodes[i]->getPointMass(j)->integrateVelocities(_dt);
  }
}

//==============================================================================
Eigen::VectorXd Skeleton::getPositionDifferences(
    const Eigen::VectorXd& _q2, const Eigen::VectorXd& _q1) const
{
  if (static_cast<size_t>(_q2.size()) != getNumDofs()
      || static_cast<size_t>(_q1.size()) != getNumDofs())
  {
    dterr << "Skeleton::getPositionsDifference: q1's size[" << _q1.size()
          << "] or q2's size[" << _q2.size() << "is different with the dof ["
          << getNumDofs() << "]." << std::endl;
    return Eigen::VectorXd::Zero(getNumDofs());
  }

  Eigen::VectorXd dq(getNumDofs());

  for (const auto& bodyNode : mSkelCache.mBodyNodes)
  {
    const Joint* joint = bodyNode->getParentJoint();
    const size_t dof   = joint->getNumDofs();

    if (dof)
    {
      size_t index = joint->getDof(0)->getIndexInSkeleton();
      const Eigen::VectorXd& q2Seg = _q2.segment(index, dof);
      const Eigen::VectorXd& q1Seg = _q1.segment(index, dof);
      dq.segment(index, dof) = joint->getPositionDifferences(q2Seg, q1Seg);
    }
  }

  return dq;
}

//==============================================================================
Eigen::VectorXd Skeleton::getVelocityDifferences(
    const Eigen::VectorXd& _dq2, const Eigen::VectorXd& _dq1) const
{
  if (static_cast<size_t>(_dq2.size()) != getNumDofs()
      || static_cast<size_t>(_dq1.size()) != getNumDofs())
  {
    dterr << "Skeleton::getPositionsDifference: dq1's size[" << _dq1.size()
          << "] or dq2's size[" << _dq2.size() << "is different with the dof ["
          << getNumDofs() << "]." << std::endl;
    return Eigen::VectorXd::Zero(getNumDofs());
  }

  // All the tangent spaces of Joint's configuration spaces are vector spaces.
  return _dq2 - _dq1;
}

//==============================================================================
void Skeleton::computeForwardKinematics(bool _updateTransforms,
                                        bool _updateVels,
                                        bool _updateAccs)
{
  if (_updateTransforms)
  {
    for (std::vector<BodyNode*>::iterator it = mSkelCache.mBodyNodes.begin();
         it != mSkelCache.mBodyNodes.end(); ++it)
    {
      (*it)->updateTransform();
    }
  }

  if (_updateVels)
  {
    for (std::vector<BodyNode*>::iterator it = mSkelCache.mBodyNodes.begin();
         it != mSkelCache.mBodyNodes.end(); ++it)
    {
      (*it)->updateVelocity();
      (*it)->updatePartialAcceleration();
    }
  }

  if (_updateAccs)
  {
    for (std::vector<BodyNode*>::iterator it = mSkelCache.mBodyNodes.begin();
         it != mSkelCache.mBodyNodes.end(); ++it)
    {
      (*it)->updateAccelerationID();
    }
  }
}

//==============================================================================
static bool isValidBodyNode(const Skeleton* _skeleton,
                            const BodyNode* _bodyNode,
                            const std::string& _fname)
{
  if (nullptr == _bodyNode)
  {
    dtwarn << "[Skeleton::" << _fname << "] Invalid BodyNode pointer: "
           << "nullptr. Returning zero Jacobian.\n";
    assert(false);
    return false;
  }

  // The given BodyNode should be in the Skeleton
  if (_bodyNode->getSkeleton().get() != _skeleton)
  {
    dtwarn << "[Skeleton::" << _fname << "] Attempting to get a Jacobian for a "
           "BodyNode [" << _bodyNode->getName() << "] (" << _bodyNode
           << ") that is not in this Skeleton [" << _skeleton->getName()
           << "] (" << _skeleton << "). Returning zero Jacobian.\n";
    assert(false);
    return false;
  }

  return true;
}

//==============================================================================
template <typename JacobianType>
void assignJacobian(JacobianType& _J,
                    const BodyNode* _bodyNode,
                    const JacobianType& _JBodyNode)
{
  // Assign the BodyNode's Jacobian to the result Jacobian.
  size_t localIndex = 0;
  const auto& indices = _bodyNode->getDependentGenCoordIndices();
  for (const auto& index : indices)
  {
    // Each index should be less than the number of dofs of this Skeleton.
    assert(index < _bodyNode->getSkeleton()->getNumDofs());

    _J.col(index) = _JBodyNode.col(localIndex++);
  }
}

//==============================================================================
template <typename ...Args>
math::Jacobian variadicGetJacobian(
    const Skeleton* _skel, const BodyNode* _bodyNode, Args... args)
{
  math::Jacobian J = math::Jacobian::Zero(6, _skel->getNumDofs());

  if ( !isValidBodyNode(_skel, _bodyNode, "getJacobian") )
    return J;

  const math::Jacobian JBodyNode = _bodyNode->getJacobian(args...);

  assignJacobian<math::Jacobian>(J, _bodyNode, JBodyNode);

  return J;
}

//==============================================================================
math::Jacobian Skeleton::getJacobian(const BodyNode* _bodyNode) const
{
  return variadicGetJacobian(this, _bodyNode);
}

//==============================================================================
math::Jacobian Skeleton::getJacobian(const BodyNode* _bodyNode,
                                     const Frame* _inCoordinatesOf) const
{
  return variadicGetJacobian(this, _bodyNode, _inCoordinatesOf);
}

//==============================================================================
math::Jacobian Skeleton::getJacobian(const BodyNode* _bodyNode,
                                     const Eigen::Vector3d& _localOffset) const
{
  return variadicGetJacobian(this, _bodyNode, _localOffset);
}

//==============================================================================
math::Jacobian Skeleton::getJacobian(const BodyNode* _bodyNode,
                                     const Eigen::Vector3d& _localOffset,
                                     const Frame* _inCoordinatesOf) const
{
  return variadicGetJacobian(this, _bodyNode, _localOffset, _inCoordinatesOf);
}

//==============================================================================
template <typename ...Args>
math::Jacobian variadicGetWorldJacobian(
    const Skeleton* _skel, const BodyNode* _bodyNode, Args... args)
{
  math::Jacobian J = math::Jacobian::Zero(6, _skel->getNumDofs());

  if( !isValidBodyNode(_skel, _bodyNode, "getWorldJacobian") )
    return J;

  const math::Jacobian JBodyNode = _bodyNode->getWorldJacobian(args...);

  assignJacobian<math::Jacobian>(J, _bodyNode, JBodyNode);

  return J;
}

//==============================================================================
math::Jacobian Skeleton::getWorldJacobian(const BodyNode* _bodyNode) const
{
  return variadicGetWorldJacobian(this, _bodyNode);
}

//==============================================================================
math::Jacobian Skeleton::getWorldJacobian(
    const BodyNode* _bodyNode,
    const Eigen::Vector3d& _localOffset) const
{
  return variadicGetWorldJacobian(this, _bodyNode, _localOffset);
}

//==============================================================================
template <typename ...Args>
math::LinearJacobian variadicGetLinearJacobian(
    const Skeleton* _skel, const BodyNode* _bodyNode, Args... args)
{
  math::LinearJacobian J =
      math::LinearJacobian::Zero(3, _skel->getNumDofs());

  if( !isValidBodyNode(_skel, _bodyNode, "getLinearJacobian") )
    return J;

  const math::LinearJacobian JBodyNode = _bodyNode->getLinearJacobian(args...);

  assignJacobian<math::LinearJacobian>(J, _bodyNode, JBodyNode);

  return J;
}


//==============================================================================
math::LinearJacobian Skeleton::getLinearJacobian(
    const BodyNode* _bodyNode,
    const Frame* _inCoordinatesOf) const
{
  return variadicGetLinearJacobian(this, _bodyNode, _inCoordinatesOf);
}

//==============================================================================
math::LinearJacobian Skeleton::getLinearJacobian(
    const BodyNode* _bodyNode,
    const Eigen::Vector3d& _localOffset,
    const Frame* _inCoordinatesOf) const
{
  return variadicGetLinearJacobian(
        this, _bodyNode, _localOffset, _inCoordinatesOf);
}

//==============================================================================
template <typename ...Args>
math::AngularJacobian variadicGetAngularJacobian(
    const Skeleton* _skel, const BodyNode* _bodyNode, Args... args)
{
  math::AngularJacobian J =
      math::AngularJacobian::Zero(3, _skel->getNumDofs());

  if( !isValidBodyNode(_skel, _bodyNode, "getAngularJacobian") )
    return J;

  const math::AngularJacobian JBodyNode =
      _bodyNode->getAngularJacobian(args...);

  assignJacobian<math::AngularJacobian>(J, _bodyNode, JBodyNode);

  return J;
}

//==============================================================================
math::AngularJacobian Skeleton::getAngularJacobian(
    const BodyNode* _bodyNode,
    const Frame* _inCoordinatesOf) const
{
  return variadicGetAngularJacobian(this, _bodyNode, _inCoordinatesOf);
}

//==============================================================================
template <typename ...Args>
math::Jacobian variadicGetJacobianSpatialDeriv(
    const Skeleton* _skel, const BodyNode* _bodyNode, Args... args)
{
  math::Jacobian dJ = math::Jacobian::Zero(6, _skel->getNumDofs());

  if( !isValidBodyNode(_skel, _bodyNode, "getJacobianSpatialDeriv") )
    return dJ;

  const math::Jacobian dJBodyNode = _bodyNode->getJacobianSpatialDeriv(args...);

  assignJacobian<math::Jacobian>(dJ, _bodyNode, dJBodyNode);

  return dJ;
}

//==============================================================================
math::Jacobian Skeleton::getJacobianSpatialDeriv(
    const BodyNode* _bodyNode) const
{
  return variadicGetJacobianSpatialDeriv(this, _bodyNode);
}

//==============================================================================
math::Jacobian Skeleton::getJacobianSpatialDeriv(
    const BodyNode* _bodyNode,
    const Frame* _inCoordinatesOf) const
{
  return variadicGetJacobianSpatialDeriv(this, _bodyNode, _inCoordinatesOf);
}

//==============================================================================
math::Jacobian Skeleton::getJacobianSpatialDeriv(
    const BodyNode* _bodyNode,
    const Eigen::Vector3d& _localOffset) const
{
  return variadicGetJacobianSpatialDeriv(this, _bodyNode, _localOffset);
}

//==============================================================================
math::Jacobian Skeleton::getJacobianSpatialDeriv(
    const BodyNode* _bodyNode,
    const Eigen::Vector3d& _localOffset,
    const Frame* _inCoordinatesOf) const
{
  return variadicGetJacobianSpatialDeriv(
        this, _bodyNode, _localOffset, _inCoordinatesOf);
}

//==============================================================================
template <typename ...Args>
math::Jacobian variadicGetJacobianClassicDeriv(
    const Skeleton* _skel, const BodyNode* _bodyNode, Args... args)
{
  math::Jacobian dJ = math::Jacobian::Zero(6, _skel->getNumDofs());

  if( !isValidBodyNode(_skel, _bodyNode, "getJacobianClassicDeriv") )
    return dJ;

  const math::Jacobian dJBodyNode = _bodyNode->getJacobianClassicDeriv(args...);

  assignJacobian<math::Jacobian>(dJ, _bodyNode, dJBodyNode);

  return dJ;
}

//==============================================================================
math::Jacobian Skeleton::getJacobianClassicDeriv(
    const BodyNode* _bodyNode) const
{
  return variadicGetJacobianClassicDeriv(this, _bodyNode);
}

//==============================================================================
math::Jacobian Skeleton::getJacobianClassicDeriv(
    const BodyNode* _bodyNode,
    const Frame* _inCoordinatesOf) const
{
  return variadicGetJacobianClassicDeriv(this, _bodyNode, _inCoordinatesOf);
}

//==============================================================================
math::Jacobian Skeleton::getJacobianClassicDeriv(
    const BodyNode* _bodyNode,
    const Eigen::Vector3d& _localOffset,
    const Frame* _inCoordinatesOf) const
{
  return variadicGetJacobianClassicDeriv(
        this, _bodyNode, _localOffset, _inCoordinatesOf);
}

//==============================================================================
template <typename ...Args>
math::LinearJacobian variadicGetLinearJacobianDeriv(
    const Skeleton* _skel, const BodyNode* _bodyNode, Args... args)
{
  math::LinearJacobian dJv =
      math::LinearJacobian::Zero(3, _skel->getNumDofs());

  if ( !isValidBodyNode(_skel, _bodyNode, "getLinearJacobianDeriv") )
    return dJv;

  const math::LinearJacobian dJvBodyNode =
      _bodyNode->getLinearJacobianDeriv(args...);

  assignJacobian<math::LinearJacobian>(dJv, _bodyNode, dJvBodyNode);

  return dJv;
}

//==============================================================================
math::LinearJacobian Skeleton::getLinearJacobianDeriv(
    const BodyNode* _bodyNode,
    const Frame* _inCoordinatesOf) const
{
  return variadicGetLinearJacobianDeriv(this, _bodyNode, _inCoordinatesOf);
}

//==============================================================================
math::LinearJacobian Skeleton::getLinearJacobianDeriv(
    const BodyNode* _bodyNode,
    const Eigen::Vector3d& _localOffset,
    const Frame* _inCoordinatesOf) const
{
  return variadicGetLinearJacobianDeriv(
        this, _bodyNode, _localOffset, _inCoordinatesOf);
}

//==============================================================================
template <typename ...Args>
math::AngularJacobian variadicGetAngularJacobianDeriv(
    const Skeleton* _skel, const BodyNode* _bodyNode, Args... args)
{
  math::AngularJacobian dJw =
      math::AngularJacobian::Zero(3, _skel->getNumDofs());

  if ( !isValidBodyNode(_skel, _bodyNode, "getAngularJacobianDeriv") )
    return dJw;

  const math::AngularJacobian dJwBodyNode =
      _bodyNode->getAngularJacobianDeriv(args...);

  assignJacobian<math::AngularJacobian>(dJw, _bodyNode, dJwBodyNode);

  return dJw;
}

//==============================================================================
math::AngularJacobian Skeleton::getAngularJacobianDeriv(
    const BodyNode* _bodyNode, const Frame* _inCoordinatesOf) const
{
  return variadicGetAngularJacobianDeriv(this, _bodyNode, _inCoordinatesOf);
}

//==============================================================================
double Skeleton::getMass() const
{
  return mTotalMass;
}

//==============================================================================
const Eigen::MatrixXd& Skeleton::getMassMatrix(size_t _treeIdx) const
{
  if (mTreeCache[_treeIdx].mDirty.mMassMatrix)
    updateMassMatrix(_treeIdx);
  return mTreeCache[_treeIdx].mM;
}

//==============================================================================
const Eigen::MatrixXd& Skeleton::getMassMatrix() const
{
  if (mSkelCache.mDirty.mMassMatrix)
    updateMassMatrix();
  return mSkelCache.mM;
}

//==============================================================================
const Eigen::MatrixXd& Skeleton::getAugMassMatrix(size_t _treeIdx) const
{
  if (mTreeCache[_treeIdx].mDirty.mAugMassMatrix)
    updateAugMassMatrix(_treeIdx);

  return mTreeCache[_treeIdx].mAugM;
}

//==============================================================================
const Eigen::MatrixXd& Skeleton::getAugMassMatrix() const
{
  if (mSkelCache.mDirty.mAugMassMatrix)
    updateAugMassMatrix();

  return mSkelCache.mAugM;
}

//==============================================================================
const Eigen::MatrixXd& Skeleton::getInvMassMatrix(size_t _treeIdx) const
{
  if (mTreeCache[_treeIdx].mDirty.mInvMassMatrix)
    updateInvMassMatrix(_treeIdx);

  return mTreeCache[_treeIdx].mInvM;
}

//==============================================================================
const Eigen::MatrixXd& Skeleton::getInvMassMatrix() const
{
  if (mSkelCache.mDirty.mInvMassMatrix)
    updateInvMassMatrix();

  return mSkelCache.mInvM;
}

//==============================================================================
const Eigen::MatrixXd& Skeleton::getInvAugMassMatrix(size_t _treeIdx) const
{
  if (mTreeCache[_treeIdx].mDirty.mInvAugMassMatrix)
    updateInvAugMassMatrix(_treeIdx);

  return mTreeCache[_treeIdx].mInvAugM;
}

//==============================================================================
const Eigen::MatrixXd& Skeleton::getInvAugMassMatrix() const
{
  if (mSkelCache.mDirty.mInvAugMassMatrix)
    updateInvAugMassMatrix();

  return mSkelCache.mInvAugM;
}

//==============================================================================
const Eigen::VectorXd& Skeleton::getCoriolisForces(size_t _treeIdx) const
{
  if (mTreeCache[_treeIdx].mDirty.mCoriolisForces)
    updateCoriolisForces(_treeIdx);

  return mTreeCache[_treeIdx].mCvec;
}

//==============================================================================
const Eigen::VectorXd& Skeleton::getCoriolisForces() const
{
  if (mSkelCache.mDirty.mCoriolisForces)
    updateCoriolisForces();

  return mSkelCache.mCvec;
}

//==============================================================================
const Eigen::VectorXd& Skeleton::getGravityForces(size_t _treeIdx) const
{
  if (mTreeCache[_treeIdx].mDirty.mGravityForces)
    updateGravityForces(_treeIdx);

  return mTreeCache[_treeIdx].mG;
}

//==============================================================================
const Eigen::VectorXd& Skeleton::getGravityForces() const
{
  if (mSkelCache.mDirty.mGravityForces)
    updateGravityForces();

  return mSkelCache.mG;
}

//==============================================================================
const Eigen::VectorXd& Skeleton::getCoriolisAndGravityForces(size_t _treeIdx) const
{
  if (mTreeCache[_treeIdx].mDirty.mCoriolisAndGravityForces)
    updateCoriolisAndGravityForces(_treeIdx);

  return mTreeCache[_treeIdx].mCg;
}

//==============================================================================
const Eigen::VectorXd& Skeleton::getCoriolisAndGravityForces() const
{
  if (mSkelCache.mDirty.mCoriolisAndGravityForces)
    updateCoriolisAndGravityForces();

  return mSkelCache.mCg;
}

//==============================================================================
const Eigen::VectorXd& Skeleton::getExternalForces(size_t _treeIdx) const
{
  if (mTreeCache[_treeIdx].mDirty.mExternalForces)
    updateExternalForces(_treeIdx);

  return mTreeCache[_treeIdx].mFext;
}

//==============================================================================
const Eigen::VectorXd& Skeleton::getExternalForces() const
{
  if (mSkelCache.mDirty.mExternalForces)
    updateExternalForces();

  return mSkelCache.mFext;
}

//==============================================================================
const Eigen::VectorXd& Skeleton::getConstraintForces(size_t _treeIdx) const
{
  return computeConstraintForces(mTreeCache[_treeIdx]);
}

//==============================================================================
const Eigen::VectorXd& Skeleton::getConstraintForces() const
{
  return computeConstraintForces(mSkelCache);
}

//==============================================================================
const Eigen::VectorXd& Skeleton::getCoriolisForceVector() const
{
  return getCoriolisForces();
}

//==============================================================================
const Eigen::VectorXd& Skeleton::getGravityForceVector() const
{
  return getGravityForces();
}

//==============================================================================
const Eigen::VectorXd& Skeleton::getCombinedVector() const
{
  return getCoriolisAndGravityForces();
}

//==============================================================================
const Eigen::VectorXd& Skeleton::getExternalForceVector() const
{
  return getExternalForces();
}

//==============================================================================
//const Eigen::VectorXd& Skeleton::getDampingForceVector() {
//  if (mIsDampingForceVectorDirty)
//    updateDampingForceVector();
//  return mFd;
//}

//==============================================================================
const Eigen::VectorXd& Skeleton::getConstraintForceVector()
{
  return getConstraintForces();
}

//==============================================================================
void Skeleton::draw(renderer::RenderInterface* _ri, const Eigen::Vector4d& _color,
                    bool _useDefaultColor) const
{
  for(size_t i=0; i<getNumTrees(); ++i)
    getRootBodyNode(i)->draw(_ri, _color, _useDefaultColor);
}

//==============================================================================
void Skeleton::drawMarkers(renderer::RenderInterface* _ri,
                           const Eigen::Vector4d& _color,
                           bool _useDefaultColor) const
{
  getRootBodyNode()->drawMarkers(_ri, _color, _useDefaultColor);
}

//==============================================================================
Skeleton::Skeleton(const Properties& _properties)
  : mTotalMass(0.0),
    mIsImpulseApplied(false),
    mUnionSize(1)
{
  setProperties(_properties);
}

//==============================================================================
void Skeleton::setPtr(const SkeletonPtr& _ptr)
{
  mPtr = _ptr;
  resetUnion();
}

//==============================================================================
void Skeleton::registerBodyNode(BodyNode* _newBodyNode)
{
#ifndef NDEBUG  // Debug mode
  std::vector<BodyNode*>::iterator repeat =
      std::find(mSkelCache.mBodyNodes.begin(), mSkelCache.mBodyNodes.end(),
                _newBodyNode);
  if(repeat != mSkelCache.mBodyNodes.end())
  {
    dterr << "[Skeleton::registerBodyNode] Attempting to double-register the "
          << "BodyNode named [" << _newBodyNode->getName() << "] in the "
          << "Skeleton named [" << getName() << "]. Please report this as a "
          << "bug!\n";
    assert(false);
    return;
  }
#endif // -------- Debug mode

  mSkelCache.mBodyNodes.push_back(_newBodyNode);
  if(nullptr == _newBodyNode->getParentBodyNode())
  {
    _newBodyNode->mIndexInTree = 0;
    mTreeCache.push_back(DataCache());
    mTreeCache.back().mBodyNodes.push_back(_newBodyNode);
    _newBodyNode->mTreeIndex = mTreeCache.size()-1;
  }
  else
  {
    size_t tree = _newBodyNode->getParentBodyNode()->getTreeIndex();
    _newBodyNode->mTreeIndex = tree;
    DataCache& cache = mTreeCache[tree];
    cache.mBodyNodes.push_back(_newBodyNode);
    _newBodyNode->mIndexInTree = cache.mBodyNodes.size()-1;
  }

  _newBodyNode->mSkeleton = getPtr();
  _newBodyNode->mIndexInSkeleton = mSkelCache.mBodyNodes.size()-1;
  addEntryToBodyNodeNameMgr(_newBodyNode);
  registerJoint(_newBodyNode->getParentJoint());

  SoftBodyNode* softBodyNode = dynamic_cast<SoftBodyNode*>(_newBodyNode);
  if (softBodyNode)
  {
    mSoftBodyNodes.push_back(softBodyNode);
    addEntryToSoftBodyNodeNameMgr(softBodyNode);
  }

  _newBodyNode->init(getPtr());

  for(EndEffector* ee : mEndEffectors)
    registerEndEffector(ee);

  updateTotalMass();
  updateCacheDimensions(_newBodyNode->mTreeIndex);

#ifndef NDEBUG // Debug mode
  for(size_t i=0; i<mSkelCache.mBodyNodes.size(); ++i)
  {
    if(mSkelCache.mBodyNodes[i]->mIndexInSkeleton != i)
    {
      dterr << "[Skeleton::registerBodyNode] BodyNode named ["
            << mSkelCache.mBodyNodes[i]->getName() << "] in Skeleton ["
            << getName() << "] is mistaken about its index in the Skeleton ( "
            << i << " : " << mSkelCache.mBodyNodes[i]->mIndexInSkeleton
            << "). Please report this as a bug!\n";
      assert(false);
    }
  }

  for(size_t i=0; i<mTreeCache.size(); ++i)
  {
    const DataCache& cache = mTreeCache[i];
    for(size_t j=0; j<cache.mBodyNodes.size(); ++j)
    {
      BodyNode* bn = cache.mBodyNodes[j];
      if(bn->mTreeIndex != i)
      {
        dterr << "[Skeleton::registerBodyNode] BodyNode named ["
              << bn->getName() << "] in Skeleton [" << getName() << "] is "
              << "mistaken about its tree's index (" << i << " : "
              << bn->mTreeIndex << "). Please report this as a bug!\n";
        assert(false);
      }

      if(bn->mIndexInTree != j)
      {
        dterr << "[Skeleton::registerBodyNode] BodyNode named ["
              << bn->getName() << "] in Skeleton [" << getName() << "] is "
              << "mistaken about its index in the tree (" << j << " : "
              << bn->mIndexInTree << "). Please report this as a bug!\n";
        assert(false);
      }
    }
  }
#endif // ------- Debug mode

  _newBodyNode->mStructuralChangeSignal.raise(_newBodyNode);
}

//==============================================================================
void Skeleton::registerJoint(Joint* _newJoint)
{
  if (nullptr == _newJoint)
  {
    dterr << "[Skeleton::registerJoint] Error: Attempting to add a nullptr "
             "Joint to the Skeleton named [" << mSkeletonP.mName << "]. Report "
             "this as a bug!\n";
    assert(false);
    return;
  }

  addEntryToJointNameMgr(_newJoint);
  _newJoint->registerDofs();

  size_t tree = _newJoint->getChildBodyNode()->getTreeIndex();
  std::vector<DegreeOfFreedom*>& treeDofs = mTreeCache[tree].mDofs;
  for(size_t i = 0; i < _newJoint->getNumDofs(); ++i)
  {
    mSkelCache.mDofs.push_back(_newJoint->getDof(i));
    _newJoint->getDof(i)->mIndexInSkeleton = mSkelCache.mDofs.size()-1;

    treeDofs.push_back(_newJoint->getDof(i));
    _newJoint->getDof(i)->mIndexInTree = treeDofs.size()-1;
  }
}

//==============================================================================
void Skeleton::registerEndEffector(EndEffector* _newEndEffector)
{
#ifndef NDEBUG // Debug mode
  std::vector<EndEffector*>::iterator it = find(mEndEffectors.begin(),
                                                mEndEffectors.end(),
                                                _newEndEffector);

  if(it != mEndEffectors.end())
  {
    dterr << "[Skeleton::registerEndEffector] Attempting to double-register "
           << "an EndEffector named [" << _newEndEffector->getName() << "] ("
           << _newEndEffector << ") in the Skeleton named [" << getName()
           << "] (" << this << "). This is most likely a bug; please report "
           << "this!\n";
    assert(false);
    return;
  }
#endif // ------- Debug mode

  mEndEffectors.push_back(_newEndEffector);
  _newEndEffector->mIndexInSkeleton = mEndEffectors.size()-1;
  addEntryToEndEffectorNameMgr(_newEndEffector);
}

//==============================================================================
void Skeleton::unregisterBodyNode(BodyNode* _oldBodyNode)
{
  unregisterJoint(_oldBodyNode->getParentJoint());

  for(EndEffector* ee : mEndEffectors)
    unregisterEndEffector(ee);

  mNameMgrForBodyNodes.removeName(_oldBodyNode->getName());

  size_t index = _oldBodyNode->getIndexInSkeleton();
  assert(mSkelCache.mBodyNodes[index] == _oldBodyNode);
  mSkelCache.mBodyNodes.erase(mSkelCache.mBodyNodes.begin()+index);
  for(size_t i=index; i < mSkelCache.mBodyNodes.size(); ++i)
  {
    BodyNode* bn = mSkelCache.mBodyNodes[i];
    bn->mIndexInSkeleton = i;
  }

  if(nullptr == _oldBodyNode->getParentBodyNode())
  {
    // If the parent of this BodyNode is a nullptr, then this is the root of its
    // tree. If the root of the tree is being removed, then the tree itself
    // should be destroyed.

    // There is no way that any child BodyNodes of this root BodyNode are still
    // registered, because the BodyNodes always get unregistered from leaf to
    // root.

    size_t tree = _oldBodyNode->getTreeIndex();
    assert(mTreeCache[tree].mBodyNodes.size() == 1);
    assert(mTreeCache[tree].mBodyNodes[0] == _oldBodyNode);
    mTreeCache.erase(mTreeCache.begin() + tree);

    // Decrease the tree index of every BodyNode whose tree index is higher than
    // the one which is being removed. None of the BodyNodes that predate the
    // current one can have a higher tree index, so they can be ignored.
    for(size_t i=index; i < mSkelCache.mBodyNodes.size(); ++i)
    {
      BodyNode* bn = mSkelCache.mBodyNodes[i];
      if(bn->mTreeIndex > tree)
        --bn->mTreeIndex;
    }

    updateCacheDimensions(mSkelCache);
  }
  else
  {
    size_t tree = _oldBodyNode->getTreeIndex();
    size_t indexInTree = _oldBodyNode->getIndexInTree();
    assert(mTreeCache[tree].mBodyNodes[indexInTree] == _oldBodyNode);
    mTreeCache[tree].mBodyNodes.erase(
          mTreeCache[tree].mBodyNodes.begin() + indexInTree);

    for(size_t i=indexInTree; i<mTreeCache[tree].mBodyNodes.size(); ++i)
      mTreeCache[tree].mBodyNodes[i]->mIndexInTree = i;

    updateCacheDimensions(tree);
  }

  SoftBodyNode* soft = dynamic_cast<SoftBodyNode*>(_oldBodyNode);
  if(soft)
  {
    mNameMgrForSoftBodyNodes.removeName(soft->getName());

    mSoftBodyNodes.erase(std::remove(mSoftBodyNodes.begin(),
                                     mSoftBodyNodes.end(), soft),
                         mSoftBodyNodes.end());
  }
}

//==============================================================================
void Skeleton::unregisterJoint(Joint* _oldJoint)
{
  if (nullptr == _oldJoint)
  {
    dterr << "[Skeleton::unregisterJoint] Attempting to unregister nullptr "
          << "Joint from Skeleton named [" << getName() << "]. Report this as "
          << "a bug!\n";
    assert(false);
    return;
  }

  mNameMgrForJoints.removeName(_oldJoint->getName());

  size_t tree = _oldJoint->getChildBodyNode()->getTreeIndex();
  std::vector<DegreeOfFreedom*>& treeDofs = mTreeCache[tree].mDofs;
  std::vector<DegreeOfFreedom*>& skelDofs = mSkelCache.mDofs;

  size_t firstSkelIndex = INVALID_INDEX;
  size_t firstTreeIndex = INVALID_INDEX;
  for (size_t i = 0; i < _oldJoint->getNumDofs(); ++i)
  {
    DegreeOfFreedom* dof = _oldJoint->getDof(i);
    mNameMgrForDofs.removeObject(dof);

    firstSkelIndex = std::min(firstSkelIndex, dof->getIndexInSkeleton());
    skelDofs.erase(
          std::remove(skelDofs.begin(), skelDofs.end(), dof), skelDofs.end());

    firstTreeIndex = std::min(firstTreeIndex, dof->getIndexInTree());
    treeDofs.erase(
          std::remove(treeDofs.begin(), treeDofs.end(), dof), treeDofs.end());
  }

  for (size_t i = firstSkelIndex; i < skelDofs.size(); ++i)
  {
    DegreeOfFreedom* dof = skelDofs[i];
    dof->mIndexInSkeleton = i;
  }

  for (size_t i = firstTreeIndex; i < treeDofs.size(); ++i)
  {
    DegreeOfFreedom* dof = treeDofs[i];
    dof->mIndexInTree = i;
  }
}

//==============================================================================
void Skeleton::unregisterEndEffector(EndEffector* _oldEndEffector)
{
  size_t index = _oldEndEffector->getIndexInSkeleton();
  assert(mEndEffectors[index] == _oldEndEffector);
  mEndEffectors.erase(mEndEffectors.begin() + index);

  for(size_t i=index; i < mEndEffectors.size(); ++i)
  {
    EndEffector* ee = mEndEffectors[i];
    ee->mIndexInSkeleton = i;
  }
}

//==============================================================================
bool Skeleton::moveBodyNodeTree(Joint* _parentJoint, BodyNode* _bodyNode,
                                SkeletonPtr _newSkeleton,
                                BodyNode* _parentNode)
{
  if(nullptr == _bodyNode)
  {
    dterr << "[Skeleton::moveBodyNodeTree] Skeleton named [" << getName()
          << "] (" << this << ") is attempting to move a nullptr BodyNode. "
          << "Please report this as a bug!\n";
    assert(false);
    return false;
  }

  if(this != _bodyNode->getSkeleton().get())
  {
    dterr << "[Skeleton::moveBodyNodeTree] Skeleton named [" << getName()
          << "] (" << this << ") is attempting to move a BodyNode named ["
          << _bodyNode->getName() << "] even though it belongs to another "
          << "Skeleton [" << _bodyNode->getSkeleton()->getName() << "] ("
          << _bodyNode->getSkeleton() << "). Please report this as a bug!\n";
    assert(false);
    return false;
  }

  if( (nullptr == _parentJoint)
      && (_bodyNode->getParentBodyNode() == _parentNode)
      && (this == _newSkeleton.get()) )
  {
    // Short-circuit if the BodyNode is already in the requested place, and its
    // Joint does not need to be changed
    return false;
  }

  if(_bodyNode == _parentNode)
  {
    dterr << "[Skeleton::moveBodyNodeTree] Attempting to move BodyNode named ["
          << _bodyNode->getName() << "] (" << _bodyNode << ") to be its own "
          << "parent. This is not permitted!\n";
    return false;
  }

  if(_parentNode && _parentNode->descendsFrom(_bodyNode))
  {
    dterr << "[Skeleton::moveBodyNodeTree] Attempting to move BodyNode named ["
          << _bodyNode->getName() << "] of Skeleton [" << getName() << "] ("
          << this << ") to be a child of BodyNode [" << _parentNode->getName()
          << "] in Skeleton [" << _newSkeleton->getName() << "] ("
          << _newSkeleton << "), but that would create a closed kinematic "
          << "chain, which is not permitted! Nothing will be moved.\n";
    return false;
  }

  if(nullptr == _newSkeleton)
  {
    if(nullptr == _parentNode)
    {
      dterr << "[Skeleton::moveBodyNodeTree] Attempting to move a BodyNode "
            << "tree starting from [" << _bodyNode->getName() << "] in "
            << "Skeleton [" << getName() << "] into a nullptr Skeleton. This "
            << "is not permitted!\n";
      return false;
    }

    _newSkeleton = _parentNode->getSkeleton();
  }

  if(_parentNode && _newSkeleton != _parentNode->getSkeleton())
  {
    dterr << "[Skeleton::moveBodyNodeTree] Mismatch between the specified "
          << "Skeleton [" << _newSkeleton->getName() << "] (" << _newSkeleton
          << ") and the specified new parent BodyNode ["
          << _parentNode->getName() << "] whose actual Skeleton is named ["
          << _parentNode->getSkeleton()->getName() << "] ("
          << _parentNode->getSkeleton() << ") while attempting to move a "
          << "BodyNode tree starting from [" << _bodyNode->getName() << "] in "
          << "Skeleton [" << getName() << "] (" << this << ")\n";
    return false;
  }

  std::vector<BodyNode*> tree = extractBodyNodeTree(_bodyNode);

  Joint* originalParent = _bodyNode->getParentJoint();
  if(originalParent != _parentJoint)
  {
    _bodyNode->mParentJoint = _parentJoint;
    _parentJoint->mChildBodyNode = _bodyNode;
    delete originalParent;
  }

  if(_parentNode != _bodyNode->getParentBodyNode())
  {
    _bodyNode->mParentBodyNode = _parentNode;
    if(_parentNode)
    {
      _parentNode->mChildBodyNodes.push_back(_bodyNode);
      _bodyNode->changeParentFrame(_parentNode);
    }
    else
    {
      _bodyNode->changeParentFrame(Frame::World());
    }
  }
  _newSkeleton->receiveBodyNodeTree(tree);

  return true;
}

//==============================================================================
std::pair<Joint*, BodyNode*> Skeleton::cloneBodyNodeTree(
    Joint* _parentJoint, const BodyNode* _bodyNode,
    const SkeletonPtr& _newSkeleton, BodyNode* _parentNode,
    bool _recursive) const
{
  std::pair<Joint*, BodyNode*> root(nullptr, nullptr);
  std::vector<const BodyNode*> tree;
  if(_recursive)
    tree = constructBodyNodeTree(_bodyNode);
  else
    tree.push_back(_bodyNode);

  std::map<std::string, BodyNode*> nameMap;
  std::vector<BodyNode*> clones;
  clones.reserve(tree.size());

  for(size_t i=0; i<tree.size(); ++i)
  {
    const BodyNode* original = tree[i];
    // If this is the root of the tree, and the user has requested a change in
    // its parent Joint, use the specified parent Joint instead of created a
    // clone
    Joint* joint = (i==0 && _parentJoint != nullptr) ? _parentJoint :
        original->getParentJoint()->clone();

    BodyNode* newParent = i==0 ? _parentNode :
        nameMap[original->getParentBodyNode()->getName()];

    BodyNode* clone = original->clone(newParent, joint);
    clones.push_back(clone);
    nameMap[clone->getName()] = clone;

    if(0==i)
    {
      root.first = joint;
      root.second = clone;
    }
  }

  _newSkeleton->receiveBodyNodeTree(clones);
  return root;
}

//==============================================================================
template <typename BodyNodeT>
static void recursiveConstructBodyNodeTree(
    std::vector<BodyNodeT*>& tree, BodyNodeT* _currentBodyNode)
{
  tree.push_back(_currentBodyNode);
  for(size_t i=0; i<_currentBodyNode->getNumChildBodyNodes(); ++i)
    recursiveConstructBodyNodeTree(tree, _currentBodyNode->getChildBodyNode(i));
}

//==============================================================================
std::vector<const BodyNode*> Skeleton::constructBodyNodeTree(
    const BodyNode* _bodyNode) const
{
  std::vector<const BodyNode*> tree;
  recursiveConstructBodyNodeTree<const BodyNode>(tree, _bodyNode);

  return tree;
}

//==============================================================================
std::vector<BodyNode*> Skeleton::constructBodyNodeTree(BodyNode *_bodyNode)
{
  std::vector<BodyNode*> tree;
  recursiveConstructBodyNodeTree<BodyNode>(tree, _bodyNode);

  return tree;
}

//==============================================================================
std::vector<BodyNode*> Skeleton::extractBodyNodeTree(BodyNode* _bodyNode)
{
  std::vector<BodyNode*> tree = constructBodyNodeTree(_bodyNode);

  // Go backwards to minimize the number of shifts needed
  std::vector<BodyNode*>::reverse_iterator rit;
  // Go backwards to minimize the amount of element shifting in the vectors
  for(rit = tree.rbegin(); rit != tree.rend(); ++rit)
    unregisterBodyNode(*rit);

  for(size_t i=0; i<mSkelCache.mBodyNodes.size(); ++i)
    mSkelCache.mBodyNodes[i]->init(getPtr());

  return tree;
}

//==============================================================================
void Skeleton::receiveBodyNodeTree(const std::vector<BodyNode*>& _tree)
{
  for(BodyNode* bn : _tree)
    registerBodyNode(bn);
}

//==============================================================================
<<<<<<< HEAD
bool Skeleton::registerEndEffector(BodyNode* _parent,
                                   EndEffector* _newEndEffector)
{
  if(this != _parent->getSkeleton())
    return false;

  std::vector<EndEffector*>::iterator it = find(mEndEffectors.begin(),
                                                mEndEffectors.end(),
                                                _newEndEffector);

  if(it != mEndEffectors.end())
  {
    dtwarn << "[Skeleton::registerEndEffector] Attempting to double-register "
           << "an EndEffector. This is most likely a bug; please report this!\n";
    return false;
  }

  mEndEffectors.push_back(_newEndEffector);
  _newEndEffector->mIndexInSkeleton = mEndEffectors.size()-1;
  addEntryToEndEffectorNameMgr(_newEndEffector);

  return true;
}

//==============================================================================
void Skeleton::notifyArticulatedInertiaUpdate()
=======
void Skeleton::notifyArticulatedInertiaUpdate(size_t _treeIdx)
>>>>>>> af5eaf97
{
  SET_FLAG(_treeIdx, mArticulatedInertia);
  SET_FLAG(_treeIdx, mMassMatrix);
  SET_FLAG(_treeIdx, mAugMassMatrix);
  SET_FLAG(_treeIdx, mInvMassMatrix);
  SET_FLAG(_treeIdx, mInvAugMassMatrix);
  SET_FLAG(_treeIdx, mCoriolisForces);
  SET_FLAG(_treeIdx, mGravityForces);
  SET_FLAG(_treeIdx, mCoriolisAndGravityForces);
}

//==============================================================================
void Skeleton::updateTotalMass()
{
  mTotalMass = 0.0;
  for(size_t i=0; i<getNumBodyNodes(); ++i)
    mTotalMass += getBodyNode(i)->getMass();
}

//==============================================================================
void Skeleton::updateCacheDimensions(Skeleton::DataCache& _cache)
{
  size_t dof = _cache.mDofs.size();
  _cache.mM        = Eigen::MatrixXd::Zero(dof, dof);
  _cache.mAugM     = Eigen::MatrixXd::Zero(dof, dof);
  _cache.mInvM     = Eigen::MatrixXd::Zero(dof, dof);
  _cache.mInvAugM  = Eigen::MatrixXd::Zero(dof, dof);
  _cache.mCvec     = Eigen::VectorXd::Zero(dof);
  _cache.mG        = Eigen::VectorXd::Zero(dof);
  _cache.mCg       = Eigen::VectorXd::Zero(dof);
  _cache.mFext     = Eigen::VectorXd::Zero(dof);
  _cache.mFc       = Eigen::VectorXd::Zero(dof);
}

//==============================================================================
void Skeleton::updateCacheDimensions(size_t _treeIdx)
{
  updateCacheDimensions(mTreeCache[_treeIdx]);
  updateCacheDimensions(mSkelCache);

  notifyArticulatedInertiaUpdate(_treeIdx);
}

//==============================================================================
void Skeleton::updateArticulatedInertia(size_t _tree) const
{
  DataCache& cache = mTreeCache[_tree];
  for (std::vector<BodyNode*>::const_reverse_iterator it = cache.mBodyNodes.rbegin();
       it != cache.mBodyNodes.rend(); ++it)
  {
    (*it)->updateArtInertia(mSkeletonP.mTimeStep);
  }

  cache.mDirty.mArticulatedInertia = false;
}

//==============================================================================
void Skeleton::updateArticulatedInertia() const
{
  for(size_t i=0; i<mTreeCache.size(); ++i)
  {
    DataCache& cache = mTreeCache[i];
    if(cache.mDirty.mArticulatedInertia)
      updateArticulatedInertia(i);
  }

  mSkelCache.mDirty.mArticulatedInertia = false;
}

//==============================================================================
void Skeleton::updateMassMatrix(size_t _treeIdx) const
{
  DataCache& cache = mTreeCache[_treeIdx];
  size_t dof = cache.mDofs.size();
  assert(static_cast<size_t>(cache.mM.cols()) == dof
         && static_cast<size_t>(cache.mM.rows()) == dof);
  if (dof == 0)
  {
    cache.mDirty.mMassMatrix = false;
    return;
  }

  cache.mM.setZero();

  // Backup the original internal force
  Eigen::VectorXd originalGenAcceleration = getAccelerations();

  // Clear out the accelerations of the dofs in this tree so that we can set
  // them to 1.0 one at a time to build up the mass matrix
  for (size_t i = 0; i < dof; ++i)
    cache.mDofs[i]->setAcceleration(0.0);

  for (size_t j = 0; j < dof; ++j)
  {
    // Set the acceleration of this DOF to 1.0 while all the rest are 0.0
    cache.mDofs[j]->setAcceleration(1.0);

    // Prepare cache data
    for (std::vector<BodyNode*>::const_iterator it = cache.mBodyNodes.begin();
         it != cache.mBodyNodes.end(); ++it)
    {
      (*it)->updateMassMatrix();
    }

    // Mass matrix
    for (std::vector<BodyNode*>::const_reverse_iterator it =
         cache.mBodyNodes.rbegin(); it != cache.mBodyNodes.rend(); ++it)
    {
      (*it)->aggregateMassMatrix(cache.mM, j);
      size_t localDof = (*it)->mParentJoint->getNumDofs();
      if (localDof > 0)
      {
        size_t iStart = (*it)->mParentJoint->getIndexInTree(0);

        if (iStart + localDof < j)
          break;
      }
    }

    // Set the acceleration of this DOF back to 0.0
    cache.mDofs[j]->setAcceleration(0.0);
  }
  cache.mM.triangularView<Eigen::StrictlyUpper>() = cache.mM.transpose();

  // Restore the original generalized accelerations
  const_cast<Skeleton*>(this)->setAccelerations(originalGenAcceleration);

  cache.mDirty.mMassMatrix = false;
}

//==============================================================================
void Skeleton::updateMassMatrix() const
{
  size_t dof = mSkelCache.mDofs.size();
  assert(static_cast<size_t>(mSkelCache.mM.cols()) == dof
         && static_cast<size_t>(mSkelCache.mM.rows()) == dof);
  if(dof == 0)
  {
    mSkelCache.mDirty.mMassMatrix = false;
    return;
  }

  mSkelCache.mM.setZero();

  for(size_t tree = 0; tree < mTreeCache.size(); ++tree)
  {
    const Eigen::MatrixXd& treeM = getMassMatrix(tree);
    const std::vector<DegreeOfFreedom*>& treeDofs = mTreeCache[tree].mDofs;
    size_t nTreeDofs = treeDofs.size();
    for(size_t i=0; i<nTreeDofs; ++i)
    {
      for(size_t j=0; j<nTreeDofs; ++j)
      {
        size_t ki = treeDofs[i]->getIndexInSkeleton();
        size_t kj = treeDofs[j]->getIndexInSkeleton();

        mSkelCache.mM(ki,kj) = treeM(i,j);
      }
    }
  }

  mSkelCache.mDirty.mMassMatrix = false;
}

//==============================================================================
void Skeleton::updateAugMassMatrix(size_t _treeIdx) const
{
  DataCache& cache = mTreeCache[_treeIdx];
  size_t dof = cache.mDofs.size();
  assert(static_cast<size_t>(cache.mAugM.cols()) == dof
         && static_cast<size_t>(cache.mAugM.rows()) == dof);
  if (dof == 0)
  {
    cache.mDirty.mAugMassMatrix = false;
    return;
  }

  cache.mAugM.setZero();

  // Backup the origianl internal force
  Eigen::VectorXd originalGenAcceleration = getAccelerations();

  // Clear out the accelerations of the DOFs in this tree so that we can set
  // them to 1.0 one at a time to build up the augmented mass matrix
  for (size_t i = 0; i < dof; ++i)
    cache.mDofs[i]->setAcceleration(0.0);

  for (size_t j = 0; j < dof; ++j)
  {
    // Set the acceleration of this DOF to 1.0 while all the rest are 0.0
    cache.mDofs[j]->setAcceleration(1.0);

    // Prepare cache data
    for (std::vector<BodyNode*>::const_iterator it = cache.mBodyNodes.begin();
         it != cache.mBodyNodes.end(); ++it)
    {
      (*it)->updateMassMatrix();
    }

    // Augmented Mass matrix
    for (std::vector<BodyNode*>::const_reverse_iterator it =
         cache.mBodyNodes.rbegin(); it != cache.mBodyNodes.rend(); ++it)
    {
      (*it)->aggregateAugMassMatrix(cache.mAugM, j, mSkeletonP.mTimeStep);
      size_t localDof = (*it)->mParentJoint->getNumDofs();
      if (localDof > 0)
      {
        size_t iStart = (*it)->mParentJoint->getIndexInTree(0);

        if (iStart + localDof < j)
          break;
      }
    }

    // Set the acceleration of this DOF back to 0.0
    cache.mDofs[j]->setAcceleration(0.0);
  }
  cache.mAugM.triangularView<Eigen::StrictlyUpper>() = cache.mAugM.transpose();

  // Restore the origianl internal force
  const_cast<Skeleton*>(this)->setAccelerations(originalGenAcceleration);

  cache.mDirty.mAugMassMatrix = false;
}

//==============================================================================
void Skeleton::updateAugMassMatrix() const
{
  size_t dof = mSkelCache.mDofs.size();
  assert(static_cast<size_t>(mSkelCache.mAugM.cols()) == dof
         && static_cast<size_t>(mSkelCache.mAugM.rows()) == dof);
  if(dof == 0)
  {
    mSkelCache.mDirty.mMassMatrix = false;
    return;
  }

  mSkelCache.mAugM.setZero();

  for(size_t tree = 0; tree < mTreeCache.size(); ++tree)
  {
    const Eigen::MatrixXd& treeAugM = getAugMassMatrix(tree);
    const std::vector<DegreeOfFreedom*>& treeDofs = mTreeCache[tree].mDofs;
    size_t nTreeDofs = treeDofs.size();
    for(size_t i=0; i<nTreeDofs; ++i)
    {
      for(size_t j=0; j<nTreeDofs; ++j)
      {
        size_t ki = treeDofs[i]->getIndexInSkeleton();
        size_t kj = treeDofs[j]->getIndexInSkeleton();

        mSkelCache.mAugM(ki,kj) = treeAugM(i,j);
      }
    }
  }

  mSkelCache.mDirty.mAugMassMatrix = false;
}

//==============================================================================
void Skeleton::updateInvMassMatrix(size_t _treeIdx) const
{
  DataCache& cache = mTreeCache[_treeIdx];
  size_t dof = cache.mDofs.size();
  assert(static_cast<size_t>(cache.mInvM.cols()) == dof
         && static_cast<size_t>(cache.mInvM.rows()) == dof);
  if (dof == 0)
  {
    cache.mDirty.mInvMassMatrix = false;
    return;
  }

  // We don't need to set mInvM as zero matrix as long as the below is correct
  // cache.mInvM.setZero();

  // Backup the origianl internal force
  Eigen::VectorXd originalInternalForce = getForces();

  // Clear out the forces of the dofs in this tree so that we can set them to
  // 1.0 one at a time to build up the inverse mass matrix
  for (size_t i = 0; i < dof; ++i)
    cache.mDofs[i]->setForce(0.0);

  for (size_t j = 0; j < dof; ++j)
  {
    // Set the force of this DOF to 1.0 while all the rest are 0.0
    cache.mDofs[j]->setForce(1.0);

    // Prepare cache data
    for (std::vector<BodyNode*>::const_reverse_iterator it =
         cache.mBodyNodes.rbegin(); it != cache.mBodyNodes.rend(); ++it)
    {
      (*it)->updateInvMassMatrix();
    }

    // Inverse of mass matrix
    for (std::vector<BodyNode*>::const_iterator it = cache.mBodyNodes.begin();
         it != cache.mBodyNodes.end(); ++it)
    {
      (*it)->aggregateInvMassMatrix(cache.mInvM, j);
      size_t localDof = (*it)->mParentJoint->getNumDofs();
      if (localDof > 0)
      {
        size_t iStart = (*it)->mParentJoint->getIndexInTree(0);

        if (iStart + localDof > j)
          break;
      }
    }

    // Set the force of this DOF back to 0.0
    cache.mDofs[j]->setForce(0.0);
  }
  cache.mInvM.triangularView<Eigen::StrictlyLower>() = cache.mInvM.transpose();

  // Restore the original internal force
  const_cast<Skeleton*>(this)->setForces(originalInternalForce);

  cache.mDirty.mInvMassMatrix = false;
}

//==============================================================================
void Skeleton::updateInvMassMatrix() const
{
  size_t dof = mSkelCache.mDofs.size();
  assert(static_cast<size_t>(mSkelCache.mInvM.cols()) == dof
         && static_cast<size_t>(mSkelCache.mInvM.rows()) == dof);
  if(dof == 0)
  {
    mSkelCache.mDirty.mInvMassMatrix = false;
    return;
  }

  mSkelCache.mInvM.setZero();

  for(size_t tree = 0; tree < mTreeCache.size(); ++tree)
  {
    const Eigen::MatrixXd& treeInvM = getInvMassMatrix(tree);
    const std::vector<DegreeOfFreedom*>& treeDofs = mTreeCache[tree].mDofs;
    size_t nTreeDofs = treeDofs.size();
    for(size_t i=0; i<nTreeDofs; ++i)
    {
      for(size_t j=0; j<nTreeDofs; ++j)
      {
        size_t ki = treeDofs[i]->getIndexInSkeleton();
        size_t kj = treeDofs[j]->getIndexInSkeleton();

        mSkelCache.mInvM(ki,kj) = treeInvM(i,j);
      }
    }
  }

  mSkelCache.mDirty.mInvMassMatrix = false;
}

//==============================================================================
void Skeleton::updateInvAugMassMatrix(size_t _treeIdx) const
{
  DataCache& cache = mTreeCache[_treeIdx];
  size_t dof = cache.mDofs.size();
  assert(static_cast<size_t>(cache.mInvAugM.cols()) == dof
         && static_cast<size_t>(cache.mInvAugM.rows()) == dof);
  if (dof == 0)
  {
    cache.mDirty.mInvAugMassMatrix = false;
    return;
  }

  // We don't need to set mInvM as zero matrix as long as the below is correct
  // mInvM.setZero();

  // Backup the origianl internal force
  Eigen::VectorXd originalInternalForce = getForces();

  // Clear out the forces of the dofs in this tree so that we can set them to
  // 1.0 one at a time to build up the inverse augmented mass matrix
  for (size_t i = 0; i < dof; ++i)
    cache.mDofs[i]->setForce(0.0);

  for (size_t j = 0; j < dof; ++j)
  {
    // Set the force of this DOF to 1.0 while all the rest are 0.0
    cache.mDofs[j]->setForce(1.0);

    // Prepare cache data
    for (std::vector<BodyNode*>::const_reverse_iterator it =
         cache.mBodyNodes.rbegin(); it != cache.mBodyNodes.rend(); ++it)
    {
      (*it)->updateInvAugMassMatrix();
    }

    // Inverse of augmented mass matrix
    for (std::vector<BodyNode*>::const_iterator it = cache.mBodyNodes.begin();
         it != cache.mBodyNodes.end(); ++it)
    {
      (*it)->aggregateInvAugMassMatrix(cache.mInvAugM, j, mSkeletonP.mTimeStep);
      size_t localDof = (*it)->mParentJoint->getNumDofs();
      if (localDof > 0)
      {
        size_t iStart = (*it)->mParentJoint->getIndexInTree(0);

        if (iStart + localDof > j)
          break;
      }
    }

    // Set the force of this DOF back to 0.0
    cache.mDofs[j]->setForce(0.0);
  }
  cache.mInvAugM.triangularView<Eigen::StrictlyLower>() =
      cache.mInvAugM.transpose();

  // Restore the original internal force
  const_cast<Skeleton*>(this)->setForces(originalInternalForce);

  cache.mDirty.mInvAugMassMatrix = false;
}

//==============================================================================
void Skeleton::updateInvAugMassMatrix() const
{
  size_t dof = mSkelCache.mDofs.size();
  assert(static_cast<size_t>(mSkelCache.mInvAugM.cols()) == dof
         && static_cast<size_t>(mSkelCache.mInvAugM.rows()) == dof);
  if(dof == 0)
  {
    mSkelCache.mDirty.mInvAugMassMatrix = false;
    return;
  }

  mSkelCache.mInvAugM.setZero();

  for(size_t tree = 0; tree < mTreeCache.size(); ++tree)
  {
    const Eigen::MatrixXd& treeInvAugM = getInvAugMassMatrix(tree);
    const std::vector<DegreeOfFreedom*>& treeDofs = mTreeCache[tree].mDofs;
    size_t nTreeDofs = treeDofs.size();
    for(size_t i=0; i<nTreeDofs; ++i)
    {
      for(size_t j=0; j<nTreeDofs; ++j)
      {
        size_t ki = treeDofs[i]->getIndexInSkeleton();
        size_t kj = treeDofs[j]->getIndexInSkeleton();

        mSkelCache.mInvAugM(ki,kj) = treeInvAugM(i,j);
      }
    }
  }

  mSkelCache.mDirty.mInvAugMassMatrix = false;
}

//==============================================================================
void Skeleton::updateCoriolisForceVector()
{
  updateCoriolisForces();
}

//==============================================================================
void Skeleton::updateCoriolisForces(size_t _treeIdx) const
{
  DataCache& cache = mTreeCache[_treeIdx];
  size_t dof = cache.mDofs.size();
  assert(static_cast<size_t>(cache.mCvec.size()) == dof);
  if (dof == 0)
  {
    cache.mDirty.mCoriolisForces = false;
    return;
  }

  cache.mCvec.setZero();

  for (std::vector<BodyNode*>::const_iterator it = cache.mBodyNodes.begin();
       it != cache.mBodyNodes.end(); ++it)
  {
    (*it)->updateCombinedVector();
  }

  for (std::vector<BodyNode*>::const_reverse_iterator it =
       cache.mBodyNodes.rbegin(); it != cache.mBodyNodes.rend(); ++it)
  {
    (*it)->aggregateCoriolisForceVector(cache.mCvec);
  }

  cache.mDirty.mCoriolisForces = false;
}

//==============================================================================
void Skeleton::updateCoriolisForces() const
{
  size_t dof = mSkelCache.mDofs.size();
  assert(static_cast<size_t>(mSkelCache.mCvec.size()) == dof);
  if(dof == 0)
  {
    mSkelCache.mDirty.mCoriolisForces = false;
    return;
  }

  mSkelCache.mCvec.setZero();

  for(size_t tree = 0; tree < mTreeCache.size(); ++tree)
  {
    const Eigen::VectorXd& treeCvec = getCoriolisForces(tree);
    const std::vector<DegreeOfFreedom*>& treeDofs = mTreeCache[tree].mDofs;
    size_t nTreeDofs = treeDofs.size();
    for(size_t i=0; i<nTreeDofs; ++i)
    {
      size_t k = treeDofs[i]->getIndexInSkeleton();
      mSkelCache.mCvec[k] = treeCvec[i];
    }
  }

  mSkelCache.mDirty.mCoriolisForces = false;
}

//==============================================================================
void Skeleton::updateGravityForceVector()
{
  updateGravityForces();
}

//==============================================================================
void Skeleton::updateGravityForces(size_t _treeIdx) const
{
  DataCache& cache = mTreeCache[_treeIdx];
  size_t dof = cache.mDofs.size();
  assert(static_cast<size_t>(cache.mG.size()) == dof);
  if (dof == 0)
  {
    cache.mDirty.mGravityForces = false;
    return;
  }

  cache.mG.setZero();

  for (std::vector<BodyNode*>::const_reverse_iterator it =
       cache.mBodyNodes.rbegin(); it != cache.mBodyNodes.rend(); ++it)
  {
    (*it)->aggregateGravityForceVector(cache.mG, mSkeletonP.mGravity);
  }

  cache.mDirty.mGravityForces = false;
}

//==============================================================================
void Skeleton::updateGravityForces() const
{
  size_t dof = mSkelCache.mDofs.size();
  assert(static_cast<size_t>(mSkelCache.mG.size()) == dof);
  if(dof == 0)
  {
    mSkelCache.mDirty.mGravityForces = false;
    return;
  }

  mSkelCache.mG.setZero();

  for(size_t tree = 0; tree < mTreeCache.size(); ++tree)
  {
    const Eigen::VectorXd& treeG = getGravityForces(tree);
    std::vector<DegreeOfFreedom*>& treeDofs = mTreeCache[tree].mDofs;
    size_t nTreeDofs = treeDofs.size();
    for(size_t i=0; i<nTreeDofs; ++i)
    {
      size_t k = treeDofs[i]->getIndexInSkeleton();
      mSkelCache.mG[k] = treeG[i];
    }
  }

  mSkelCache.mDirty.mGravityForces = false;
}

//==============================================================================
void Skeleton::updateCombinedVector()
{
  updateCoriolisAndGravityForces();
}

//==============================================================================
void Skeleton::updateCoriolisAndGravityForces(size_t _treeIdx) const
{
  DataCache& cache = mTreeCache[_treeIdx];
  size_t dof = cache.mDofs.size();
  assert(static_cast<size_t>(cache.mCg.size()) == dof);
  if (dof == 0)
  {
    cache.mDirty.mCoriolisAndGravityForces = false;
    return;
  }

  cache.mCg.setZero();

  for (std::vector<BodyNode*>::const_iterator it = cache.mBodyNodes.begin();
       it != cache.mBodyNodes.end(); ++it)
  {
    (*it)->updateCombinedVector();
  }

  for (std::vector<BodyNode*>::const_reverse_iterator it =
       cache.mBodyNodes.rbegin(); it != cache.mBodyNodes.rend(); ++it)
  {
    (*it)->aggregateCombinedVector(cache.mCg, mSkeletonP.mGravity);
  }

  cache.mDirty.mCoriolisAndGravityForces = false;
}

//==============================================================================
void Skeleton::updateCoriolisAndGravityForces() const
{
  size_t dof = mSkelCache.mDofs.size();
  assert(static_cast<size_t>(mSkelCache.mCg.size()) == dof);
  if (dof == 0)
  {
    mSkelCache.mDirty.mCoriolisAndGravityForces = false;
    return;
  }

  mSkelCache.mCg.setZero();

  for(size_t tree = 0; tree < mTreeCache.size(); ++tree)
  {
    const Eigen::VectorXd& treeCg = getCoriolisAndGravityForces(tree);
    const std::vector<DegreeOfFreedom*>& treeDofs = mTreeCache[tree].mDofs;
    size_t nTreeDofs = treeDofs.size();
    for(size_t i=0; i<nTreeDofs; ++i)
    {
      size_t k = treeDofs[i]->getIndexInSkeleton();
      mSkelCache.mCg[k] = treeCg[i];
    }
  }

  mSkelCache.mDirty.mCoriolisAndGravityForces = false;
}

//==============================================================================
void Skeleton::updateExternalForceVector()
{
  updateExternalForces();
}

//==============================================================================
void Skeleton::updateExternalForces(size_t _treeIdx) const
{
  DataCache& cache = mTreeCache[_treeIdx];
  size_t dof = cache.mDofs.size();
  assert(static_cast<size_t>(cache.mFext.size()) == dof);
  if (dof == 0)
  {
    cache.mDirty.mExternalForces = false;
    return;
  }

  // Clear external force.
  cache.mFext.setZero();

  for (std::vector<BodyNode*>::const_reverse_iterator itr =
       cache.mBodyNodes.rbegin(); itr != cache.mBodyNodes.rend(); ++itr)
  {
    (*itr)->aggregateExternalForces(cache.mFext);
  }

  // TODO(JS): Not implemented yet
//  for (std::vector<SoftBodyNode*>::iterator it = mSoftBodyNodes.begin();
//       it != mSoftBodyNodes.end(); ++it)
//  {
//    double kv = (*it)->getVertexSpringStiffness();
//    double ke = (*it)->getEdgeSpringStiffness();

//    for (int i = 0; i < (*it)->getNumPointMasses(); ++i)
//    {
//      PointMass* pm = (*it)->getPointMass(i);
//      int nN = pm->getNumConnectedPointMasses();

//      // Vertex restoring force
//      Eigen::Vector3d Fext = -(kv + nN * ke) * pm->getPositions()
//                             - (mTimeStep * (kv + nN*ke)) * pm->getVelocities();

//      // Edge restoring force
//      for (int j = 0; j < nN; ++j)
//      {
//        Fext += ke * (pm->getConnectedPointMass(j)->getPositions()
//                      + mTimeStep
//                        * pm->getConnectedPointMass(j)->getVelocities());
//      }

//      // Assign
//      int iStart = pm->getIndexInSkeleton(0);
//      mFext.segment<3>(iStart) = Fext;
//    }
//  }

  cache.mDirty.mExternalForces = false;
}

//==============================================================================
void Skeleton::updateExternalForces() const
{
  size_t dof = mSkelCache.mDofs.size();
  assert(static_cast<size_t>(mSkelCache.mFext.size()) == dof);
  if(dof == 0)
  {
    mSkelCache.mDirty.mExternalForces = false;
    return;
  }

  mSkelCache.mFext.setZero();

  for(size_t tree = 0; tree < mTreeCache.size(); ++tree)
  {
    const Eigen::VectorXd& treeFext = getExternalForces(tree);
    const std::vector<DegreeOfFreedom*>& treeDofs = mTreeCache[tree].mDofs;
    size_t nTreeDofs = treeDofs.size();
    for(size_t i=0; i<nTreeDofs; ++i)
    {
      size_t k = treeDofs[i]->getIndexInSkeleton();
      mSkelCache.mFext[k] = treeFext[i];
    }
  }

  mSkelCache.mDirty.mExternalForces = false;
}

//==============================================================================
const Eigen::VectorXd& Skeleton::computeConstraintForces(DataCache& cache) const
{
  const size_t dof = cache.mDofs.size();
  assert(static_cast<size_t>(cache.mFc.size()) == dof);

  // Body constraint impulses
  for (std::vector<BodyNode*>::reverse_iterator it =
       cache.mBodyNodes.rbegin();
       it != cache.mBodyNodes.rend(); ++it)
  {
    (*it)->aggregateSpatialToGeneralized(
          cache.mFc, (*it)->getConstraintImpulse());
  }

  // Joint constraint impulses
  for (size_t i = 0; i < dof; ++i)
    cache.mFc[i] += cache.mDofs[i]->getConstraintImpulse();

  // Get force by dividing the impulse by the time step
  cache.mFc = cache.mFc / mSkeletonP.mTimeStep;

  return cache.mFc;
}

//==============================================================================
void Skeleton::computeForwardDynamics()
{
  computeForwardDynamicsRecursionPartB();
}

//==============================================================================
void Skeleton::computeForwardDynamicsRecursionPartA()
{
  // Update body transformations, velocities, and partial acceleration due to
  // parent joint's velocity
  for (std::vector<BodyNode*>::iterator it = mSkelCache.mBodyNodes.begin();
       it != mSkelCache.mBodyNodes.end(); ++it)
  {
    (*it)->updateTransform();
    (*it)->updateVelocity();
    (*it)->updatePartialAcceleration();
  }
}

//==============================================================================
void Skeleton::computeForwardDynamicsRecursionPartB()
{
  // Note: Articulated Inertias will be updated automatically when
  // getArtInertiaImplicit() is called in BodyNode::updateBiasForce()

  for (auto it = mSkelCache.mBodyNodes.rbegin();
       it != mSkelCache.mBodyNodes.rend(); ++it)
    (*it)->updateBiasForce(mSkeletonP.mGravity, mSkeletonP.mTimeStep);

  // Forward recursion
  for (auto& bodyNode : mSkelCache.mBodyNodes)
  {
    bodyNode->updateAccelerationFD();
    bodyNode->updateTransmittedForceFD();
    bodyNode->updateJointForceFD(mSkeletonP.mTimeStep, true, true);
  }
}

//==============================================================================
void Skeleton::computeInverseDynamics(bool _withExternalForces,
                                      bool _withDampingForces)
{
  //
  computeInverseDynamicsRecursionB(_withExternalForces, _withDampingForces);
}

//==============================================================================
void Skeleton::computeInverseDynamicsRecursionA()
{
  for (std::vector<BodyNode*>::iterator it = mSkelCache.mBodyNodes.begin();
       it != mSkelCache.mBodyNodes.end(); ++it)
  {
    (*it)->updateTransform();
    (*it)->updateVelocity();
    (*it)->updatePartialAcceleration();
    (*it)->updateAccelerationID();
  }
}

//==============================================================================
void Skeleton::computeInverseDynamicsRecursionB(bool _withExternalForces,
                                                bool _withDampingForces,
                                                bool _withSpringForces)
{
  // Skip immobile or 0-dof skeleton
  if (getNumDofs() == 0)
    return;

  // Backward recursion
  for (auto it = mSkelCache.mBodyNodes.rbegin();
       it != mSkelCache.mBodyNodes.rend(); ++it)
  {
    (*it)->updateTransmittedForceID(mSkeletonP.mGravity, _withExternalForces);
    (*it)->updateJointForceID(mSkeletonP.mTimeStep,
                              _withDampingForces,
                              _withSpringForces);
  }
}

//==============================================================================
void Skeleton::clearExternalForces()
{
  for (auto& bodyNode : mSkelCache.mBodyNodes)
    bodyNode->clearExternalForces();
}

//==============================================================================
void Skeleton::clearInternalForces()
{
  for (auto& bodyNode : mSkelCache.mBodyNodes)
    bodyNode->clearInternalForces();
}

//==============================================================================
void Skeleton::clearConstraintImpulses()
{
  for (auto& bodyNode : mSkelCache.mBodyNodes)
    bodyNode->clearConstraintImpulse();
}

//==============================================================================
void Skeleton::updateBiasImpulse(BodyNode* _bodyNode)
{
  if(nullptr == _bodyNode)
  {
    dterr << "[Skeleton::updateBiasImpulse] Passed in a nullptr!\n";
    assert(false);
    return;
  }

  assert(getNumDofs() > 0);

  // This skeleton should contain _bodyNode
  assert(_bodyNode->getSkeleton().get() == this);

#ifndef NDEBUG
  // All the constraint impulse should be zero
  for (size_t i = 0; i < mSkelCache.mBodyNodes.size(); ++i)
    assert(mSkelCache.mBodyNodes[i]->mConstraintImpulse == Eigen::Vector6d::Zero());
#endif

  // Prepare cache data
  BodyNode* it = _bodyNode;
  while (it != nullptr)
  {
    it->updateBiasImpulse();
    it = it->getParentBodyNode();
  }
}

//==============================================================================
void Skeleton::updateBiasImpulse(BodyNode* _bodyNode,
                                 const Eigen::Vector6d& _imp)
{
  if(nullptr == _bodyNode)
  {
    dterr << "[Skeleton::updateBiasImpulse] Passed in a nullptr!\n";
    assert(false);
    return;
  }

  assert(getNumDofs() > 0);

  // This skeleton should contain _bodyNode
  assert(_bodyNode->getSkeleton().get() == this);

#ifndef NDEBUG
  // All the constraint impulse should be zero
  for (size_t i = 0; i < mSkelCache.mBodyNodes.size(); ++i)
    assert(mSkelCache.mBodyNodes[i]->mConstraintImpulse == Eigen::Vector6d::Zero());
#endif

  // Set impulse of _bodyNode
  _bodyNode->mConstraintImpulse = _imp;

  // Prepare cache data
  BodyNode* it = _bodyNode;
  while (it != nullptr)
  {
    it->updateBiasImpulse();
    it = it->getParentBodyNode();
  }

  _bodyNode->mConstraintImpulse.setZero();
}

//==============================================================================
void Skeleton::updateBiasImpulse(BodyNode* _bodyNode1,
                                 const Eigen::Vector6d& _imp1,
                                 BodyNode* _bodyNode2,
                                 const Eigen::Vector6d& _imp2)
{
  // Assertions
  if(nullptr == _bodyNode1)
  {
    dterr << "[Skeleton::updateBiasImpulse] Passed in nullptr for BodyNode1!\n";
    assert(false);
    return;
  }

  if(nullptr == _bodyNode2)
  {
    dterr << "[Skeleton::updateBiasImpulse] Passed in nullptr for BodyNode2!\n";
    assert(false);
    return;
  }

  assert(getNumDofs() > 0);

  // This skeleton should contain _bodyNode
  assert(_bodyNode1->getSkeleton().get() == this);
  assert(_bodyNode2->getSkeleton().get() == this);

#ifndef NDEBUG
  // All the constraint impulse should be zero
  for (size_t i = 0; i < mSkelCache.mBodyNodes.size(); ++i)
    assert(mSkelCache.mBodyNodes[i]->mConstraintImpulse ==
           Eigen::Vector6d::Zero());
#endif

  // Set impulse to _bodyNode
  _bodyNode1->mConstraintImpulse = _imp1;
  _bodyNode2->mConstraintImpulse = _imp2;

  // Find which body is placed later in the list of body nodes in this skeleton
  size_t index1 = _bodyNode1->getIndexInSkeleton();
  size_t index2 = _bodyNode2->getIndexInSkeleton();

  size_t index = std::max(index1, index2);

  // Prepare cache data
  for (int i = index; 0 <= i; --i)
    mSkelCache.mBodyNodes[i]->updateBiasImpulse();

  _bodyNode1->mConstraintImpulse.setZero();
  _bodyNode2->mConstraintImpulse.setZero();
}

//==============================================================================
void Skeleton::updateBiasImpulse(SoftBodyNode* _softBodyNode,
                                 PointMass* _pointMass,
                                 const Eigen::Vector3d& _imp)
{
  // Assertions
  assert(_softBodyNode != nullptr);
  assert(getNumDofs() > 0);

  // This skeleton should contain _bodyNode
  assert(std::find(mSoftBodyNodes.begin(), mSoftBodyNodes.end(), _softBodyNode)
         != mSoftBodyNodes.end());

#ifndef NDEBUG
  // All the constraint impulse should be zero
  for (size_t i = 0; i < mSkelCache.mBodyNodes.size(); ++i)
    assert(mSkelCache.mBodyNodes[i]->mConstraintImpulse ==
           Eigen::Vector6d::Zero());
#endif

  // Set impulse to _bodyNode
  Eigen::Vector3d oldConstraintImpulse =_pointMass->getConstraintImpulses();
  _pointMass->setConstraintImpulse(_imp, true);

  // Prepare cache data
  BodyNode* it = _softBodyNode;
  while (it != nullptr)
  {
    it->updateBiasImpulse();
    it = it->getParentBodyNode();
  }

  // TODO(JS): Do we need to backup and restore the original value?
  _pointMass->setConstraintImpulse(oldConstraintImpulse);
}

//==============================================================================
void Skeleton::updateVelocityChange()
{
  for (auto& bodyNode : mSkelCache.mBodyNodes)
    bodyNode->updateVelocityChangeFD();
}

//==============================================================================
void Skeleton::setImpulseApplied(bool _val)
{
  mIsImpulseApplied = _val;
}

//==============================================================================
bool Skeleton::isImpulseApplied() const
{
  return mIsImpulseApplied;
}

//==============================================================================
void Skeleton::computeImpulseForwardDynamics()
{
  // Skip immobile or 0-dof skeleton
  if (!isMobile() || getNumDofs() == 0)
    return;

  // Note: we do not need to update articulated inertias here, because they will
  // be updated when BodyNode::updateBiasImpulse() calls
  // BodyNode::getArticulatedInertia()

  // Backward recursion
  for (auto it = mSkelCache.mBodyNodes.rbegin();
       it != mSkelCache.mBodyNodes.rend(); ++it)
    (*it)->updateBiasImpulse();

  // Forward recursion
  for (auto& bodyNode : mSkelCache.mBodyNodes)
  {
    bodyNode->updateVelocityChangeFD();
    bodyNode->updateTransmittedImpulse();
    bodyNode->updateJointImpulseFD();
    bodyNode->updateConstrainedTerms(mSkeletonP.mTimeStep);
  }
}

//==============================================================================
void Skeleton::setConstraintForceVector(const Eigen::VectorXd& _Fc)
{
  mSkelCache.mFc = _Fc;
}

//==============================================================================
double Skeleton::getKineticEnergy() const
{
  double KE = 0.0;

  for (std::vector<BodyNode*>::const_iterator it = mSkelCache.mBodyNodes.begin();
       it != mSkelCache.mBodyNodes.end(); ++it)
  {
    KE += (*it)->getKineticEnergy();
  }

  assert(KE >= 0.0 && "Kinetic energy should be positive value.");
  return KE;
}

//==============================================================================
double Skeleton::getPotentialEnergy() const
{
  double PE = 0.0;

  for (std::vector<BodyNode*>::const_iterator it = mSkelCache.mBodyNodes.begin();
       it != mSkelCache.mBodyNodes.end(); ++it)
  {
    PE += (*it)->getPotentialEnergy(mSkeletonP.mGravity);
    PE += (*it)->getParentJoint()->getPotentialEnergy();
  }

  return PE;
}

//==============================================================================
Eigen::Vector3d Skeleton::getCOM(const Frame* _withRespectTo) const
{
  Eigen::Vector3d com = Eigen::Vector3d::Zero();

  const size_t numBodies = getNumBodyNodes();
  for (size_t i = 0; i < numBodies; ++i)
  {
    const BodyNode* bodyNode = getBodyNode(i);
    com += bodyNode->getMass() * bodyNode->getCOM(_withRespectTo);
  }

  assert(mTotalMass != 0.0);
  return com / mTotalMass;
}

//==============================================================================
// Templated function for computing different kinds of COM properties, like
// velocities and accelerations
template <
    typename PropertyType,
    PropertyType (BodyNode::*getPropertyFn)(const Frame*, const Frame*) const>
PropertyType getCOMPropertyTemplate(const Skeleton* _skel,
                                    const Frame* _relativeTo,
                                    const Frame* _inCoordinatesOf)
{
  PropertyType result(PropertyType::Zero());

  const size_t numBodies = _skel->getNumBodyNodes();
  for (size_t i = 0; i < numBodies; ++i)
  {
    const BodyNode* bodyNode = _skel->getBodyNode(i);
    result += bodyNode->getMass()
              * (bodyNode->*getPropertyFn)(_relativeTo, _inCoordinatesOf);
  }

  assert(_skel->getMass() != 0.0);
  return result / _skel->getMass();
}

//==============================================================================
Eigen::Vector6d Skeleton::getCOMSpatialVelocity(const Frame* _relativeTo,
    const Frame* _inCoordinatesOf) const
{
  return getCOMPropertyTemplate<Eigen::Vector6d,
      &BodyNode::getCOMSpatialVelocity>(this, _relativeTo, _inCoordinatesOf);
}

//==============================================================================
Eigen::Vector3d Skeleton::getCOMLinearVelocity(const Frame* _relativeTo,
    const Frame* _inCoordinatesOf) const
{
  return getCOMPropertyTemplate<Eigen::Vector3d,
      &BodyNode::getCOMLinearVelocity>(this, _relativeTo, _inCoordinatesOf);
}

//==============================================================================
Eigen::Vector6d Skeleton::getCOMSpatialAcceleration(const Frame* _relativeTo,
    const Frame* _inCoordinatesOf) const
{
  return getCOMPropertyTemplate<Eigen::Vector6d,
      &BodyNode::getCOMSpatialAcceleration>(
        this, _relativeTo, _inCoordinatesOf);
}

//==============================================================================
Eigen::Vector3d Skeleton::getCOMLinearAcceleration(const Frame* _relativeTo,
    const Frame* _inCoordinatesOf) const
{
  return getCOMPropertyTemplate<Eigen::Vector3d,
      &BodyNode::getCOMLinearAcceleration>(this, _relativeTo, _inCoordinatesOf);
}

//==============================================================================
// Templated function for computing different kinds of COM Jacobians and their
// derivatives
template <
    typename JacType, // JacType is the type of Jacobian we're computing
    JacType (TemplatedJacobianEntity<BodyNode>::*getJacFn)(
        const Eigen::Vector3d&, const Frame*) const>
JacType getCOMJacobianTemplate(const Skeleton* _skel,
                               const Frame* _inCoordinatesOf)
{
  // Initialize the Jacobian to zero
  JacType J = JacType::Zero(JacType::RowsAtCompileTime, _skel->getNumDofs());

  // Iterate through each of the Skeleton's BodyNodes
  const size_t numBodies = _skel->getNumBodyNodes();
  for (size_t i = 0; i < numBodies; ++i)
  {
    const BodyNode* bn = _skel->getBodyNode(i);

    // (bn->*getJacFn) is a function pointer to the function that gives us the
    // kind of Jacobian we want from the BodyNodes. Calling it will give us the
    // relevant Jacobian for this BodyNode
    JacType bnJ = bn->getMass() * (bn->*getJacFn)(bn->getLocalCOM(),
                                                  _inCoordinatesOf);

    // For each column in the Jacobian of this BodyNode, we add it to the
    // appropriate column of the overall BodyNode
    for (size_t j=0, end=bn->getNumDependentGenCoords(); j < end; ++j)
    {
      size_t idx = bn->getDependentGenCoordIndex(j);
      J.col(idx) += bnJ.col(j);
    }
  }

  assert(_skel->getMass() != 0.0);
  return J / _skel->getMass();
}

//==============================================================================
math::Jacobian Skeleton::getCOMJacobian(const Frame* _inCoordinatesOf) const
{
  return getCOMJacobianTemplate<math::Jacobian, &BodyNode::getJacobian>(
        this, _inCoordinatesOf);
}

//==============================================================================
math::LinearJacobian Skeleton::getCOMLinearJacobian(
    const Frame* _inCoordinatesOf) const
{
  return getCOMJacobianTemplate<math::LinearJacobian,
           &BodyNode::getLinearJacobian>(this, _inCoordinatesOf);
}

//==============================================================================
math::Jacobian Skeleton::getCOMJacobianSpatialDeriv(
    const Frame* _inCoordinatesOf) const
{
  return getCOMJacobianTemplate<math::Jacobian,
      &BodyNode::getJacobianSpatialDeriv>(this, _inCoordinatesOf);
}

//==============================================================================
math::LinearJacobian Skeleton::getCOMLinearJacobianDeriv(
    const Frame* _inCoordinatesOf) const
{
  return getCOMJacobianTemplate<math::LinearJacobian,
      &BodyNode::getLinearJacobianDeriv>(this, _inCoordinatesOf);
}

//==============================================================================
Eigen::Vector3d Skeleton::getWorldCOM()
{
  return getCOM(Frame::World());
}

//==============================================================================
Eigen::Vector3d Skeleton::getWorldCOMVelocity()
{
  return getCOMLinearVelocity();
}

//==============================================================================
Eigen::Vector3d Skeleton::getWorldCOMAcceleration()
{
  return getCOMLinearAcceleration();
}

//==============================================================================
Eigen::MatrixXd Skeleton::getWorldCOMJacobian()
{
  return getCOMLinearJacobian();
}

//==============================================================================
Eigen::MatrixXd Skeleton::getWorldCOMJacobianTimeDeriv()
{
  return getCOMLinearJacobianDeriv();
}

//==============================================================================
Skeleton::DirtyFlags::DirtyFlags()
  : mArticulatedInertia(true),
    mMassMatrix(true),
    mAugMassMatrix(true),
    mInvMassMatrix(true),
    mInvAugMassMatrix(true),
    mGravityForces(true),
    mCoriolisForces(true),
    mCoriolisAndGravityForces(true),
    mExternalForces(true),
    mDampingForces(true)
{
  // Do nothing
}

}  // namespace dynamics
}  // namespace dart<|MERGE_RESOLUTION|>--- conflicted
+++ resolved
@@ -124,7 +124,7 @@
 }
 
 //==============================================================================
-std::shared_ptr<Skeleton> Skeleton::clone() const
+SkeletonPtr Skeleton::clone() const
 {
   SkeletonPtr skelClone = Skeleton::create(getName());
 
@@ -164,11 +164,7 @@
     // Grab the clone of the original parent
     BodyNode* parentClone = skelClone->getBodyNode(originalParent->getName());
 
-<<<<<<< HEAD
-    skelClone->registerEndEffector(parentClone, originalEE->clone(parentClone));
-=======
     skelClone->registerEndEffector(originalEE->clone(parentClone));
->>>>>>> af5eaf97
   }
 
   skelClone->setProperties(getSkeletonProperties());
@@ -229,25 +225,22 @@
 }
 
 //==============================================================================
-void Skeleton::addEntryToBodyNodeNameMgr(BodyNode* _newNode)
+const std::string& Skeleton::addEntryToBodyNodeNameMgr(BodyNode* _newNode)
 {
   _newNode->mEntityP.mName =
       mNameMgrForBodyNodes.issueNewNameAndAdd(_newNode->getName(), _newNode);
-}
-
-//==============================================================================
-void Skeleton::addEntryToJointNameMgr(Joint* _newJoint)
+
+  return _newNode->mEntityP.mName;
+}
+
+//==============================================================================
+const std::string& Skeleton::addEntryToJointNameMgr(Joint* _newJoint)
 {
   _newJoint->mJointP.mName =
       mNameMgrForJoints.issueNewNameAndAdd(_newJoint->getName(), _newJoint);
   _newJoint->updateDegreeOfFreedomNames();
-}
-
-//==============================================================================
-void Skeleton::addEntryToEndEffectorNameMgr(EndEffector* _ee)
-{
-  _ee->mEntityP.mName =
-      mNameMgrForEndEffectors.issueNewNameAndAdd(_ee->getName(), _ee);
+
+  return _newJoint->mJointP.mName;
 }
 
 //==============================================================================
@@ -635,8 +628,6 @@
 }
 
 //==============================================================================
-<<<<<<< HEAD
-=======
 const std::vector<DegreeOfFreedom*>& Skeleton::getDofs()
 {
   return mSkelCache.mDofs;
@@ -672,7 +663,6 @@
 }
 
 //==============================================================================
->>>>>>> af5eaf97
 size_t Skeleton::getNumEndEffectors() const
 {
   return mEndEffectors.size();
@@ -2017,36 +2007,7 @@
 }
 
 //==============================================================================
-<<<<<<< HEAD
-bool Skeleton::registerEndEffector(BodyNode* _parent,
-                                   EndEffector* _newEndEffector)
-{
-  if(this != _parent->getSkeleton())
-    return false;
-
-  std::vector<EndEffector*>::iterator it = find(mEndEffectors.begin(),
-                                                mEndEffectors.end(),
-                                                _newEndEffector);
-
-  if(it != mEndEffectors.end())
-  {
-    dtwarn << "[Skeleton::registerEndEffector] Attempting to double-register "
-           << "an EndEffector. This is most likely a bug; please report this!\n";
-    return false;
-  }
-
-  mEndEffectors.push_back(_newEndEffector);
-  _newEndEffector->mIndexInSkeleton = mEndEffectors.size()-1;
-  addEntryToEndEffectorNameMgr(_newEndEffector);
-
-  return true;
-}
-
-//==============================================================================
-void Skeleton::notifyArticulatedInertiaUpdate()
-=======
 void Skeleton::notifyArticulatedInertiaUpdate(size_t _treeIdx)
->>>>>>> af5eaf97
 {
   SET_FLAG(_treeIdx, mArticulatedInertia);
   SET_FLAG(_treeIdx, mMassMatrix);
