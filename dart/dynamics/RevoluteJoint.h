/*
 * Copyright (c) 2013-2016, Georgia Tech Research Corporation
 * All rights reserved.
 *
 * Author(s): Jeongseok Lee <jslee02@gmail.com>
 *
 * Georgia Tech Graphics Lab and Humanoid Robotics Lab
 *
 * Directed by Prof. C. Karen Liu and Prof. Mike Stilman
 * <karenliu@cc.gatech.edu> <mstilman@cc.gatech.edu>
 *
 * This file is provided under the following "BSD-style" License:
 *   Redistribution and use in source and binary forms, with or
 *   without modification, are permitted provided that the following
 *   conditions are met:
 *   * Redistributions of source code must retain the above copyright
 *     notice, this list of conditions and the following disclaimer.
 *   * Redistributions in binary form must reproduce the above
 *     copyright notice, this list of conditions and the following
 *     disclaimer in the documentation and/or other materials provided
 *     with the distribution.
 *   THIS SOFTWARE IS PROVIDED BY THE COPYRIGHT HOLDERS AND
 *   CONTRIBUTORS "AS IS" AND ANY EXPRESS OR IMPLIED WARRANTIES,
 *   INCLUDING, BUT NOT LIMITED TO, THE IMPLIED WARRANTIES OF
 *   MERCHANTABILITY AND FITNESS FOR A PARTICULAR PURPOSE ARE
 *   DISCLAIMED. IN NO EVENT SHALL THE COPYRIGHT HOLDER OR
 *   CONTRIBUTORS BE LIABLE FOR ANY DIRECT, INDIRECT, INCIDENTAL,
 *   SPECIAL, EXEMPLARY, OR CONSEQUENTIAL DAMAGES (INCLUDING, BUT NOT
 *   LIMITED TO, PROCUREMENT OF SUBSTITUTE GOODS OR SERVICES; LOSS OF
 *   USE, DATA, OR PROFITS; OR BUSINESS INTERRUPTION) HOWEVER CAUSED
 *   AND ON ANY THEORY OF LIABILITY, WHETHER IN CONTRACT, STRICT
 *   LIABILITY, OR TORT (INCLUDING NEGLIGENCE OR OTHERWISE) ARISING IN
 *   ANY WAY OUT OF THE USE OF THIS SOFTWARE, EVEN IF ADVISED OF THE
 *   POSSIBILITY OF SUCH DAMAGE.
 */

#ifndef DART_DYNAMICS_REVOLUTEJOINT_H_
#define DART_DYNAMICS_REVOLUTEJOINT_H_

#include "dart/dynamics/detail/RevoluteJointAspect.h"

namespace dart {
namespace dynamics {

/// class RevoluteJoint
class RevoluteJoint : public detail::RevoluteJointBase
{
public:

  friend class Skeleton;
  using UniqueProperties = detail::RevoluteJointUniqueProperties;
  using Properties = detail::RevoluteJointProperties;
  using Base = detail::RevoluteJointBase;

  DART_BAKE_SPECIALIZED_ASPECT_IRREGULAR(Aspect, RevoluteJointAspect)

  RevoluteJoint(const RevoluteJoint&) = delete;

  /// Destructor
  virtual ~RevoluteJoint();

  /// Set the Properties of this RevoluteJoint
  void setProperties(const Properties& _properties);

  /// Set the Properties of this RevoluteJoint
  void setProperties(const UniqueProperties& _properties);

  /// Set the AspectProperties of this RevoluteJoint
  void setAspectProperties(const AspectProperties& properties);

  /// Get the Properties of this RevoluteJoint
  Properties getRevoluteJointProperties() const;

  /// Copy the Properties of another RevoluteJoint
  void copy(const RevoluteJoint& _otherJoint);

  /// Copy the Properties of another RevoluteJoint
  void copy(const RevoluteJoint* _otherJoint);

  /// Copy the Properties of another RevoluteJoint
  RevoluteJoint& operator=(const RevoluteJoint& _otherJoint);

  // Documentation inherited
  const std::string& getType() const override;

  // Documentation inherited
  bool isCyclic(std::size_t _index) const override;

  /// Get joint type for this class
  static const std::string& getStaticType();

  ///
  void setAxis(const Eigen::Vector3d& _axis);

  ///
  const Eigen::Vector3d& getAxis() const;

  // Documentation inherited
  const GeometricJoint<math::RealSpace>::JacobianMatrix getLocalJacobianStatic(
      const GeometricJoint<math::RealSpace>::Vector& positions) const override;

protected:

  /// Constructor called by Skeleton class
  RevoluteJoint(const Properties& properties);

  // Documentation inherited
  Joint* clone() const override;

  // Documentation inherited
<<<<<<< HEAD
  void updateDegreeOfFreedomNames() override;

  // Documentation inherited
  virtual void updateLocalTransform() const override;
=======
  void updateLocalTransform() const override;
>>>>>>> 439de079

  // Documentation inherited
  void updateLocalJacobian(bool _mandatory=true) const override;

  // Documentation inherited
  void updateLocalJacobianTimeDeriv() const override;

public:

  // To get byte-aligned Eigen vectors
  EIGEN_MAKE_ALIGNED_OPERATOR_NEW
};

}  // namespace dynamics
}  // namespace dart

#endif  // DART_DYNAMICS_REVOLUTEJOINT_H_
<|MERGE_RESOLUTION|>--- conflicted
+++ resolved
@@ -108,14 +108,10 @@
   Joint* clone() const override;
 
   // Documentation inherited
-<<<<<<< HEAD
   void updateDegreeOfFreedomNames() override;
 
   // Documentation inherited
-  virtual void updateLocalTransform() const override;
-=======
   void updateLocalTransform() const override;
->>>>>>> 439de079
 
   // Documentation inherited
   void updateLocalJacobian(bool _mandatory=true) const override;
