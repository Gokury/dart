# Dependency checks
if (NOT TARGET dart-utils)
  return()
endif()

find_package(OpenGL QUIET)
dart_check_optional_package(OPENGL "dart-gui" "OpenGL")

if(WIN32 AND NOT CYGWIN)
  set(GLUT_INCLUDE_DIR "${CMAKE_INSTALL_PREFIX}/include")
  set(GLUT_LIBRARIES glut32)
  set(HAVE_GLUT TRUE)
else()
  find_package(GLUT QUIET)
  dart_check_optional_package(GLUT "dart-gui" "freeglut3")
  if(GLUT_FOUND)
    set(HAVE_GLUT TRUE)
  else()
    set(HAVE_GLUT FALSE)
  endif()
endif()

# Search all header and source files
file(GLOB hdrs "*.hpp" "*.h" "detail/*.hpp")
file(GLOB srcs "*.cpp" "*.c" "detail/*.cpp")

function(dart_add_gui_headers)
  dart_property_add(DART_GUI_HEADERS ${ARGN})
endfunction()

function(dart_add_gui_sources)
  dart_property_add(DART_GUI_SOURCES ${ARGN})
endfunction()

# Add required subdirectory
add_subdirectory(glut)

get_property(dart_gui_headers GLOBAL PROPERTY DART_GUI_HEADERS)
get_property(dart_gui_sources GLOBAL PROPERTY DART_GUI_SOURCES)

# Set local target name
set(target_name ${PROJECT_NAME}-gui)
set(component_name gui)

# Add target
dart_add_library(${target_name}
  ${hdrs} ${srcs} ${dart_gui_headers} ${dart_gui_sources}
)
target_include_directories(
  ${target_name} SYSTEM
  PUBLIC
    ${OPENGL_INCLUDE_DIR}
    ${GLUT_INCLUDE_DIR}
)
target_link_libraries(
  ${target_name}
  PUBLIC
    dart-utils
    ${GLUT_LIBRARIES}
    ${OPENGL_LIBRARIES}
    ${PROJECT_NAME}-external-lodepng
    ${PROJECT_NAME}-external-imgui
)

# Component
add_component(${PROJECT_NAME} ${component_name})
add_component_targets(${PROJECT_NAME} ${component_name} ${target_name})
add_component_dependencies(
  ${PROJECT_NAME}
  ${component_name}
  utils
  external-lodepng
  external-imgui
)

# Add subdirectories
add_subdirectory(glfw)
add_subdirectory(osg)

# Generate header for this namespace
dart_get_filename_components(header_names "gui headers" ${hdrs})
<<<<<<< HEAD
=======

# Remove deprecated files from the list
list(REMOVE_ITEM header_names
  "GLFuncs.hpp"
  "GlutWindow.hpp"
  "GraphWindow.hpp"
  "LoadGlut.hpp"
  "MotionBlurSimWindow.hpp"
  "SimWindow.hpp"
  "SoftSimWindow.hpp"
  "Win2D.hpp"
  "Win3D.hpp"
)

>>>>>>> 30964d48
set(
  header_names
  ${header_names}
  glut/glut.hpp
)
dart_generate_include_header_list(
  gui_headers
  "dart/gui/"
  "gui headers"
  ${header_names}
)
configure_file(
  ${CMAKE_CURRENT_SOURCE_DIR}/gui.hpp.in
  ${CMAKE_CURRENT_BINARY_DIR}/gui.hpp
)

# Install
install(
  FILES ${hdrs} ${CMAKE_CURRENT_BINARY_DIR}/gui.hpp
  DESTINATION include/dart/gui
  COMPONENT headers
)

dart_format_add(
  Program.hpp
  Program.cpp
  Shader.hpp
  Shader.cpp
  detail/Shader-impl.hpp
)<|MERGE_RESOLUTION|>--- conflicted
+++ resolved
@@ -79,8 +79,6 @@
 
 # Generate header for this namespace
 dart_get_filename_components(header_names "gui headers" ${hdrs})
-<<<<<<< HEAD
-=======
 
 # Remove deprecated files from the list
 list(REMOVE_ITEM header_names
@@ -95,7 +93,6 @@
   "Win3D.hpp"
 )
 
->>>>>>> 30964d48
 set(
   header_names
   ${header_names}
