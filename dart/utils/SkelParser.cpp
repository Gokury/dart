/*
 * Copyright (c) 2013-2015, Georgia Tech Research Corporation
 * All rights reserved.
 *
 * Author(s): Jeongseok Lee <jslee02@gmail.com>
 *
 * Georgia Tech Graphics Lab and Humanoid Robotics Lab
 *
 * Directed by Prof. C. Karen Liu and Prof. Mike Stilman
 * <karenliu@cc.gatech.edu> <mstilman@cc.gatech.edu>
 *
 * This file is provided under the following "BSD-style" License:
 *   Redistribution and use in source and binary forms, with or
 *   without modification, are permitted provided that the following
 *   conditions are met:
 *   * Redistributions of source code must retain the above copyright
 *     notice, this list of conditions and the following disclaimer.
 *   * Redistributions in binary form must reproduce the above
 *     copyright notice, this list of conditions and the following
 *     disclaimer in the documentation and/or other materials provided
 *     with the distribution.
 *   THIS SOFTWARE IS PROVIDED BY THE COPYRIGHT HOLDERS AND
 *   CONTRIBUTORS "AS IS" AND ANY EXPRESS OR IMPLIED WARRANTIES,
 *   INCLUDING, BUT NOT LIMITED TO, THE IMPLIED WARRANTIES OF
 *   MERCHANTABILITY AND FITNESS FOR A PARTICULAR PURPOSE ARE
 *   DISCLAIMED. IN NO EVENT SHALL THE COPYRIGHT HOLDER OR
 *   CONTRIBUTORS BE LIABLE FOR ANY DIRECT, INDIRECT, INCIDENTAL,
 *   SPECIAL, EXEMPLARY, OR CONSEQUENTIAL DAMAGES (INCLUDING, BUT NOT
 *   LIMITED TO, PROCUREMENT OF SUBSTITUTE GOODS OR SERVICES; LOSS OF
 *   USE, DATA, OR PROFITS; OR BUSINESS INTERRUPTION) HOWEVER CAUSED
 *   AND ON ANY THEORY OF LIABILITY, WHETHER IN CONTRACT, STRICT
 *   LIABILITY, OR TORT (INCLUDING NEGLIGENCE OR OTHERWISE) ARISING IN
 *   ANY WAY OUT OF THE USE OF THIS SOFTWARE, EVEN IF ADVISED OF THE
 *   POSSIBILITY OF SUCH DAMAGE.
 */

#include <algorithm>
#include <string>
#include <vector>

#include <Eigen/Dense>

#include "dart/config.h"
#include "dart/common/Console.h"
#ifdef HAVE_BULLET_COLLISION
  #include "dart/collision/bullet/BulletCollisionDetector.h"
#endif
#include "dart/collision/dart/DARTCollisionDetector.h"
#include "dart/collision/fcl/FCLCollisionDetector.h"
#include "dart/collision/fcl_mesh/FCLMeshCollisionDetector.h"
//#include "dart/constraint/OldConstraintDynamics.h"
#include "dart/constraint/ConstraintSolver.h"
#include "dart/dynamics/BodyNode.h"
#include "dart/dynamics/SoftBodyNode.h"
#include "dart/dynamics/BoxShape.h"
#include "dart/dynamics/CylinderShape.h"
#include "dart/dynamics/EllipsoidShape.h"
#include "dart/dynamics/PlaneShape.h"
#include "dart/dynamics/MeshShape.h"
#include "dart/dynamics/SoftMeshShape.h"
#include "dart/dynamics/WeldJoint.h"
#include "dart/dynamics/PrismaticJoint.h"
#include "dart/dynamics/RevoluteJoint.h"
#include "dart/dynamics/ScrewJoint.h"
#include "dart/dynamics/TranslationalJoint.h"
#include "dart/dynamics/BallJoint.h"
#include "dart/dynamics/FreeJoint.h"
#include "dart/dynamics/EulerJoint.h"
#include "dart/dynamics/UniversalJoint.h"
#include "dart/dynamics/PlanarJoint.h"
#include "dart/dynamics/Skeleton.h"
#include "dart/dynamics/Marker.h"
#include "dart/simulation/World.h"
#include "dart/utils/SkelParser.h"
#include "dart/utils/Paths.h"

namespace dart {
namespace utils {

//==============================================================================
static tinyxml2::XMLElement* checkFormatAndGetWorldElement(
    tinyxml2::XMLDocument& _document)
{
  //--------------------------------------------------------------------------
  // Check xml tag
  tinyxml2::XMLElement* skelElement = nullptr;
  skelElement = _document.FirstChildElement("skel");
  if (skelElement == nullptr)
  {
    dterr << "XML Document does not contain <skel> as the root element.\n";
    return nullptr;
  }

  //--------------------------------------------------------------------------
  // Load World
  tinyxml2::XMLElement* worldElement = nullptr;
  worldElement = skelElement->FirstChildElement("world");
  if (worldElement == nullptr)
  {
    dterr << "XML Document does not contain a <world> element under the <skel> "
          << "element.\n";
    return nullptr;
  }

  return worldElement;
}

//==============================================================================
simulation::WorldPtr SkelParser::readWorld(const std::string& _filename)
{
  //--------------------------------------------------------------------------
  // Load xml and create Document
  tinyxml2::XMLDocument _dartFile;
  try
  {
    openXMLFile(_dartFile, _filename.c_str());
  }
  catch(std::exception const& e)
  {
    dterr << "[SkelParser::readWorld] LoadFile [" << _filename
          << "] Failed: " << e.what() << "\n";
    return nullptr;
  }

  tinyxml2::XMLElement* worldElement = checkFormatAndGetWorldElement(_dartFile);
  if(!worldElement)
  {
    dterr << "[SkelParser::readWorld] File named [" << _filename << "] could "
          << "not be parsed!\n";
    return nullptr;
  }

  return readWorld(worldElement);
}

//==============================================================================
simulation::WorldPtr SkelParser::readWorldXML(const std::string& _xmlString)
{
  tinyxml2::XMLDocument _dartXML;
  if(_dartXML.Parse(_xmlString.c_str()) != tinyxml2::XML_SUCCESS)
  {
    _dartXML.PrintError();
    return nullptr;
  }

  tinyxml2::XMLElement* worldElement = checkFormatAndGetWorldElement(_dartXML);
  if(!worldElement)
  {
    dterr << "[SkelParser::readWorldXML] XML String could not be parsed!\n";
    return nullptr;
  }

  return readWorld(worldElement);
}

//==============================================================================
dynamics::SkeletonPtr SkelParser::readSkeleton(const std::string& _filename)
{
  //--------------------------------------------------------------------------
  // Load xml and create Document
  tinyxml2::XMLDocument _dartFile;
  try
  {
    openXMLFile(_dartFile, _filename.c_str());
  }
  catch(std::exception const& e)
  {
    std::cout << "LoadFile [" << _filename << "] Fails: "
              << e.what() << std::endl;
    return nullptr;
  }

  //--------------------------------------------------------------------------
  // Load DART
  tinyxml2::XMLElement* skelElement = nullptr;
  skelElement = _dartFile.FirstChildElement("skel");
  if (skelElement == nullptr)
  {
    dterr << "Skel file[" << _filename << "] does not contain <skel> as the "
          << "element.\n";
    return nullptr;
  }

  //--------------------------------------------------------------------------
  // Load World
  tinyxml2::XMLElement* skeletonElement = nullptr;
  skeletonElement = skelElement->FirstChildElement("skeleton");
  if (skeletonElement == nullptr)
  {
    dterr << "Skel file[" << _filename
          << "] does not contain <skeleton> element "
          <<"under <skel> element.\n";
    return nullptr;
  }

  dynamics::SkeletonPtr newSkeleton = readSkeleton(skeletonElement);

  // Initialize skeleton to be ready for use
//  newSkeleton->init(); // No longer needed

  return newSkeleton;
}

//==============================================================================
simulation::WorldPtr SkelParser::readWorld(tinyxml2::XMLElement* _worldElement)
{
  assert(_worldElement != nullptr);

  // Create a world
  simulation::WorldPtr newWorld(new simulation::World);

  //--------------------------------------------------------------------------
  // Load physics
  tinyxml2::XMLElement* physicsElement
      = _worldElement->FirstChildElement("physics");
  if (physicsElement != nullptr)
  {
    // Time step
    tinyxml2::XMLElement* timeStepElement = nullptr;
    timeStepElement = physicsElement->FirstChildElement("time_step");
    if (timeStepElement != nullptr)
    {
      std::string strTimeStep = timeStepElement->GetText();
      double timeStep = toDouble(strTimeStep);
      newWorld->setTimeStep(timeStep);
    }

    // Gravity
    tinyxml2::XMLElement* gravityElement = nullptr;
    gravityElement = physicsElement->FirstChildElement("gravity");
    if (gravityElement != nullptr)
    {
      std::string strGravity = gravityElement->GetText();
      Eigen::Vector3d gravity = toVector3d(strGravity);
      newWorld->setGravity(gravity);
    }

    // Collision detector
    if (hasElement(physicsElement, "collision_detector"))
    {
      std::string strCD = getValueString(physicsElement, "collision_detector");
      if (strCD == "fcl_mesh")
      {
        newWorld->getConstraintSolver()->setCollisionDetector(
              new collision::FCLMeshCollisionDetector());
      }
      else if (strCD == "fcl")
      {
        newWorld->getConstraintSolver()->setCollisionDetector(
              new collision::FCLCollisionDetector());
      }
      else if (strCD == "dart")
      {
        newWorld->getConstraintSolver()->setCollisionDetector(
              new collision::DARTCollisionDetector());
      }
#ifdef HAVE_BULLET_COLLISION
      else if (strCD == "bullet")
      {
        newWorld->getConstraintSolver()->setCollisionDetector(
              new collision::BulletCollisionDetector());
      }
#endif
      else
      {
        dtwarn << "Unknown collision detector[" << strCD << "]. "
               << "Default collision detector[fcl] will be loaded."
               << std::endl;
      }
    }
    else
    {
      newWorld->getConstraintSolver()->setCollisionDetector(
            new collision::FCLMeshCollisionDetector());
    }
  }

  //--------------------------------------------------------------------------
  // Load soft skeletons
  ElementEnumerator SkeletonElements(_worldElement, "skeleton");
  while (SkeletonElements.next())
  {
    dynamics::SkeletonPtr newSkeleton
        = readSkeleton(SkeletonElements.get());

    newWorld->addSkeleton(newSkeleton);
  }

  return newWorld;
}

//==============================================================================
enum NextResult
{
  VALID,
  CONTINUE,
  BREAK,
  CREATE_FREEJOINT_ROOT
};

//==============================================================================
static NextResult getNextJointAndNodePair(
    SkelParser::JointMap::iterator& it,
    SkelParser::BodyMap::const_iterator& child,
    dynamics::BodyNode*& parent,
    const dynamics::SkeletonPtr skeleton,
    SkelParser::JointMap& joints,
    const SkelParser::BodyMap& bodyNodes)
{
  NextResult result = VALID;
  const SkelParser::SkelJoint& joint = it->second;
  parent = skeleton->getBodyNode(joint.parentName);
  if(nullptr == parent && !joint.parentName.empty())
  {
    // Find the properties of the parent Joint of the current Joint, because it
    // does not seem to be created yet.
    SkelParser::JointMap::iterator check_parent_joint =
        joints.find(joint.parentName);
    if(check_parent_joint == joints.end())
    {
      SkelParser::BodyMap::const_iterator check_parent_node =
          bodyNodes.find(joint.parentName);
      if(check_parent_node == bodyNodes.end())
      {
        dterr << "[SkelParser::getNextJointAndNodePair] Could not find BodyNode "
              << "named [" << joint.parentName << "] requested as parent of "
              << "the Joint named [" << joint.properties->mName << "]. We will "
              << "now quit parsing.\n";
        return BREAK;
      }

      // If the current Joint has a parent BodyNode but does not have a parent
      // Joint, then we need to create a FreeJoint for the parent BodyNode.
      result = CREATE_FREEJOINT_ROOT;
    }
    else
    {
      it = check_parent_joint;
      return CONTINUE; // Create the parent before creating the current Joint
    }
  }

  // Find the child node of this Joint, se we can create them together
  child = bodyNodes.find(joint.childName);
  if(child == bodyNodes.end())
  {
    dterr << "[SkelParser::getNextJointAndNodePair] Could not find BodyNode "
          << "named [" << joint.childName << "] requested as child of Joint ["
          << joint.properties->mName << "]. This should not be possible! "
          << "We will now quit parsing. Please report this bug!\n";
    return BREAK;
  }

  return result;
}

//==============================================================================
template <typename BodyType>
std::pair<dynamics::Joint*, dynamics::BodyNode*> createJointAndNodePair(
    dynamics::SkeletonPtr skeleton,
    dynamics::BodyNode* parent,
    const SkelParser::SkelJoint& joint,
    const typename BodyType::Properties& body)
{
  if(std::string("weld") == joint.type)
    return skeleton->createJointAndBodyNodePair<dynamics::WeldJoint, BodyType>(parent,
      static_cast<const dynamics::WeldJoint::Properties&>(*joint.properties), body);

  else if(std::string("prismatic") == joint.type)
    return skeleton->createJointAndBodyNodePair<dynamics::PrismaticJoint, BodyType>(parent,
      static_cast<const dynamics::PrismaticJoint::Properties&>(*joint.properties), body);

  else if(std::string("revolute") == joint.type)
    return skeleton->createJointAndBodyNodePair<dynamics::RevoluteJoint, BodyType>(parent,
      static_cast<const dynamics::RevoluteJoint::Properties&>(*joint.properties), body);

  else if(std::string("universal") == joint.type)
    return skeleton->createJointAndBodyNodePair<dynamics::UniversalJoint, BodyType>(parent,
      static_cast<const dynamics::UniversalJoint::Properties&>(*joint.properties), body);

  else if(std::string("ball") == joint.type)
    return skeleton->createJointAndBodyNodePair<dynamics::BallJoint, BodyType>(parent,
      static_cast<const dynamics::BallJoint::Properties&>(*joint.properties), body);

  else if(std::string("euler") == joint.type)
    return skeleton->createJointAndBodyNodePair<dynamics::EulerJoint, BodyType>(parent,
      static_cast<const dynamics::EulerJoint::Properties&>(*joint.properties), body);

  else if(std::string("translational") == joint.type)
    return skeleton->createJointAndBodyNodePair<dynamics::TranslationalJoint, BodyType>(parent,
      static_cast<const dynamics::TranslationalJoint::Properties&>(*joint.properties), body);

  else if(std::string("planar") == joint.type)
    return skeleton->createJointAndBodyNodePair<dynamics::PlanarJoint, BodyType>(parent,
      static_cast<const dynamics::PlanarJoint::Properties&>(*joint.properties), body);

  else if(std::string("free") == joint.type)
    return skeleton->createJointAndBodyNodePair<dynamics::FreeJoint, BodyType>(parent,
      static_cast<const dynamics::FreeJoint::Properties&>(*joint.properties), body);

  else
  {
    dterr << "[SkelParser::createJointAndNodePair] Unsupported Joint type ("
          << joint.type << ") for Joint named [" << joint.properties->mName
          << "]! It will be discarded.\n";
    return std::pair<dynamics::Joint*, dynamics::BodyNode*>(nullptr, nullptr);
  }
}

//==============================================================================
bool createJointAndNodePair(dynamics::SkeletonPtr skeleton,
                            dynamics::BodyNode* parent,
                            const SkelParser::SkelJoint& joint,
                            const SkelParser::SkelBodyNode& body)
{
  std::pair<dynamics::Joint*, dynamics::BodyNode*> pair;
  if(body.type.empty())
    pair = createJointAndNodePair<dynamics::BodyNode>(skeleton, parent, joint,
      static_cast<const dynamics::BodyNode::Properties&>(*body.properties));
  else if(std::string("soft") == body.type)
    pair = createJointAndNodePair<dynamics::SoftBodyNode>(skeleton, parent, joint,
      static_cast<const dynamics::SoftBodyNode::Properties&>(*body.properties));
  else
  {
    dterr << "[SkelParser::createJointAndNodePair] Invalid type (" << body.type
          << ") for BodyNode named [" << body.properties->mName << "]\n";
    return false;
  }

  if(pair.first == nullptr || pair.second == nullptr)
    return false;

  dynamics::Joint* newJoint = pair.first;
  newJoint->setPositions(joint.position);
  newJoint->setVelocities(joint.velocity);
  newJoint->setAccelerations(joint.acceleration);
  newJoint->setForces(joint.force);

  return true;
}

//==============================================================================
dynamics::SkeletonPtr SkelParser::readSkeleton(
    tinyxml2::XMLElement* _skeletonElement)
{
  assert(_skeletonElement != nullptr);

  dynamics::SkeletonPtr newSkeleton(new dynamics::Skeleton);
  Eigen::Isometry3d skeletonFrame = Eigen::Isometry3d::Identity();

  //--------------------------------------------------------------------------
  // Name attribute
  std::string name = getAttribute(_skeletonElement, "name");
  newSkeleton->setName(name);

  //--------------------------------------------------------------------------
  // transformation
  if (hasElement(_skeletonElement, "transformation"))
  {
    Eigen::Isometry3d W =
        getValueIsometry3d(_skeletonElement, "transformation");
    skeletonFrame = W;
  }

  //--------------------------------------------------------------------------
  // immobile attribute
  tinyxml2::XMLElement* mobileElement = nullptr;
  mobileElement = _skeletonElement->FirstChildElement("mobile");
  if (mobileElement != nullptr)
  {
    newSkeleton->setMobile(toBool(mobileElement->GetText()));
  }

  //--------------------------------------------------------------------------
  // Bodies
  BodyMap bodyNodes;
  ElementEnumerator xmlBodies(_skeletonElement, "body");
  while (xmlBodies.next())
  {
    SkelBodyNode newBodyNode = readSoftBodyNode(xmlBodies.get(),
                                                newSkeleton,
                                                skeletonFrame);

    BodyMap::const_iterator it = bodyNodes.find(newBodyNode.properties->mName);
    if(it != bodyNodes.end())
    {
      dterr << "[SkelParser::readSkeleton] Skeleton named [" << name << "] has "
            << "multiple BodyNodes with the name ["
            << newBodyNode.properties->mName << "], but BodyNode names must be "
            << "unique! We will discard all BodyNodes with a repeated name.\n";
      continue;
    }

    bodyNodes[newBodyNode.properties->mName] = newBodyNode;
  }

  //--------------------------------------------------------------------------
  // Joints
  JointMap joints;
  IndexToJoint order;
  JointToIndex lookup;
  ElementEnumerator xmlJoints(_skeletonElement, "joint");
  while (xmlJoints.next())
    readJoint(xmlJoints.get(), bodyNodes, joints, order, lookup);

  //--------------------------------------------------------------------------
  // Assemble skeleton
  JointMap::iterator it = joints.find(order.begin()->second);
  BodyMap::const_iterator child;
  dynamics::BodyNode* parent;
  while(it != joints.end())
  {
    NextResult result = getNextJointAndNodePair(
          it, child, parent, newSkeleton, joints, bodyNodes);

    if(BREAK == result)
      break;
    else if(CONTINUE == result)
      continue;
    else if(CREATE_FREEJOINT_ROOT == result)
    {
      // If a root FreeJoint is needed for the parent of the current joint, then
      // create it
      BodyMap::const_iterator rootNode = bodyNodes.find(it->second.parentName);
      SkelJoint rootJoint;
      rootJoint.properties = std::make_shared<dynamics::FreeJoint::Properties>(
            dynamics::Joint::Properties("root", rootNode->second.initTransform));
      rootJoint.type = "free";

      if(!createJointAndNodePair(newSkeleton, nullptr, rootJoint,
                                 rootNode->second))
        break;

      continue;
    }

    if(!createJointAndNodePair(newSkeleton, parent, it->second, child->second))
      break;

    JointToIndex::iterator index = lookup.find(it->first);
    order.erase(index->second);
    lookup.erase(index);
    joints.erase(it);
    it = joints.find(order.begin()->second);
  }

  return newSkeleton;
}

//==============================================================================
SkelParser::SkelBodyNode SkelParser::readBodyNode(
    tinyxml2::XMLElement* _bodyNodeElement,
    dynamics::SkeletonPtr _skeleton,
    const Eigen::Isometry3d& _skeletonFrame)
{
  assert(_bodyNodeElement != nullptr);
  assert(_skeleton != nullptr);

  BodyPropPtr newBodyNode(new dynamics::BodyNode::Properties);
  Eigen::Isometry3d initTransform = Eigen::Isometry3d::Identity();

  // Name attribute
  newBodyNode->mName = getAttribute(_bodyNodeElement, "name");

  //--------------------------------------------------------------------------
  // gravity
  if (hasElement(_bodyNodeElement, "gravity"))
  {
    newBodyNode->mGravityMode = getValueBool(_bodyNodeElement, "gravity");
  }

  //--------------------------------------------------------------------------
  // self_collide
  //    if (hasElement(_bodyElement, "self_collide"))
  //    {
  //        bool gravityMode = getValueBool(_bodyElement, "self_collide");
  //    }

  //--------------------------------------------------------------------------
  // transformation
  if (hasElement(_bodyNodeElement, "transformation"))
  {
    Eigen::Isometry3d W =
        getValueIsometry3d(_bodyNodeElement, "transformation");
    initTransform = _skeletonFrame * W;
  }
  else
  {
    initTransform = _skeletonFrame;
  }

  //--------------------------------------------------------------------------
  // visualization_shape
  ElementEnumerator vizShapes(_bodyNodeElement, "visualization_shape");
  while (vizShapes.next())
  {
    dynamics::ShapePtr newShape = readShape(vizShapes.get(),
                                            newBodyNode->mName);

    if(newShape)
      newBodyNode->mVizShapes.push_back(newShape);
  }

  //--------------------------------------------------------------------------
  // visualization_shape
  ElementEnumerator collShapes(_bodyNodeElement, "collision_shape");
  while (collShapes.next())
  {
    dynamics::ShapePtr newShape = readShape(collShapes.get(),
                                            newBodyNode->mName);

    if(newShape)
      newBodyNode->mColShapes.push_back(newShape);
  }

  //--------------------------------------------------------------------------
  // inertia
  if (hasElement(_bodyNodeElement, "inertia"))
  {
    tinyxml2::XMLElement* inertiaElement =
        getElement(_bodyNodeElement, "inertia");

    // mass
    double mass = getValueDouble(inertiaElement, "mass");
    newBodyNode->mInertia.setMass(mass);

    // moment of inertia
    if (hasElement(inertiaElement, "moment_of_inertia"))
    {
      tinyxml2::XMLElement* moiElement
          = getElement(inertiaElement, "moment_of_inertia");

      double ixx = getValueDouble(moiElement, "ixx");
      double iyy = getValueDouble(moiElement, "iyy");
      double izz = getValueDouble(moiElement, "izz");

      double ixy = getValueDouble(moiElement, "ixy");
      double ixz = getValueDouble(moiElement, "ixz");
      double iyz = getValueDouble(moiElement, "iyz");

      newBodyNode->mInertia.setMoment(ixx, iyy, izz, ixy, ixz, iyz);
    }
    else if (newBodyNode->mVizShapes.size() > 0)
    {
      Eigen::Matrix3d Ic =
          newBodyNode->mVizShapes[0]->computeInertia(mass);

      newBodyNode->mInertia.setMoment(Ic);
    }

    // offset
    if (hasElement(inertiaElement, "offset"))
    {
      Eigen::Vector3d offset = getValueVector3d(inertiaElement, "offset");
      newBodyNode->mInertia.setLocalCOM(offset);
    }
  }

  //--------------------------------------------------------------------------
  // marker
  ElementEnumerator markers(_bodyNodeElement, "marker");
  while (markers.next())
  {
    newBodyNode->mMarkerProperties.push_back(readMarker(markers.get()));
  }

  SkelBodyNode skelBodyNode;
  skelBodyNode.properties = newBodyNode;
  skelBodyNode.initTransform = initTransform;

  return skelBodyNode;
}

//==============================================================================
SkelParser::SkelBodyNode SkelParser::readSoftBodyNode(
    tinyxml2::XMLElement* _softBodyNodeElement,
    dynamics::SkeletonPtr _Skeleton,
    const Eigen::Isometry3d& _skeletonFrame)
{
  //---------------------------------- Note ------------------------------------
  // SoftBodyNode is created if _softBodyNodeElement has <soft_shape>.
  // Otherwise, BodyNode is created.

  //----------------------------------------------------------------------------
  assert(_softBodyNodeElement != nullptr);
  assert(_Skeleton != nullptr);

  SkelBodyNode standardBodyNode = readBodyNode(_softBodyNodeElement,
                                               _Skeleton,
                                               _skeletonFrame);

  // If _softBodyNodeElement has no <soft_shape>, return rigid body node
  if (!hasElement(_softBodyNodeElement, "soft_shape"))
    return standardBodyNode;

  //----------------------------------------------------------------------------
  // Soft properties
  dynamics::SoftBodyNode::UniqueProperties newSoftBodyNode;

  if (hasElement(_softBodyNodeElement, "soft_shape"))
  {
    tinyxml2::XMLElement* softShapeEle
        = getElement(_softBodyNodeElement, "soft_shape");

    // mass
    double totalMass = getValueDouble(softShapeEle, "total_mass");

    // transformation
    Eigen::Isometry3d T = Eigen::Isometry3d::Identity();
    if (hasElement(softShapeEle, "transformation"))
      T = getValueIsometry3d(softShapeEle, "transformation");

    // geometry
    tinyxml2::XMLElement* geometryEle = getElement(softShapeEle, "geometry");
    if (hasElement(geometryEle, "box"))
    {
      tinyxml2::XMLElement* boxEle = getElement(geometryEle, "box");
      Eigen::Vector3d size  = getValueVector3d(boxEle, "size");
      Eigen::Vector3i frags = getValueVector3i(boxEle, "frags");
      newSoftBodyNode = dynamics::SoftBodyNodeHelper::makeBoxProperties(
            size, T, frags, totalMass);
    }
    else if (hasElement(geometryEle, "ellipsoid"))
    {
      tinyxml2::XMLElement* ellipsoidEle = getElement(geometryEle, "ellipsoid");
      Eigen::Vector3d size = getValueVector3d(ellipsoidEle, "size");
      double nSlices       = getValueDouble(ellipsoidEle, "num_slices");
      double nStacks       = getValueDouble(ellipsoidEle, "num_stacks");
      newSoftBodyNode = dynamics::SoftBodyNodeHelper::makeEllipsoidProperties(
            size,
            nSlices,
            nStacks,
            totalMass);
    }
    else if (hasElement(geometryEle, "cylinder"))
    {
      tinyxml2::XMLElement* ellipsoidEle = getElement(geometryEle, "cylinder");
      double radius  = getValueDouble(ellipsoidEle, "radius");
      double height  = getValueDouble(ellipsoidEle, "height");
      double nSlices = getValueDouble(ellipsoidEle, "num_slices");
      double nStacks = getValueDouble(ellipsoidEle, "num_stacks");
      double nRings = getValueDouble(ellipsoidEle, "num_rings");
      newSoftBodyNode = dynamics::SoftBodyNodeHelper::makeCylinderProperties(
            radius,
            height,
            nSlices,
            nStacks,
            nRings,
            totalMass);
    }
    else
    {
      dterr << "[SkelParser::readSoftBodyNode] Unknown soft shape in "
            << "SoftBodyNode named [" << standardBodyNode.properties->mName
            << "]\n";
    }

    // kv
    if (hasElement(softShapeEle, "kv"))
    {
      newSoftBodyNode.mKv = getValueDouble(softShapeEle, "kv");
    }

    // ke
    if (hasElement(softShapeEle, "ke"))
    {
      newSoftBodyNode.mKe = getValueDouble(softShapeEle, "ke");
    }

    // damp
    if (hasElement(softShapeEle, "damp"))
    {
      newSoftBodyNode.mDampCoeff = getValueDouble(softShapeEle, "damp");
    }
  }

  SkelBodyNode softBodyNode;
  softBodyNode.properties =
      std::make_shared<dynamics::SoftBodyNode::Properties>(
        *standardBodyNode.properties, newSoftBodyNode);
  softBodyNode.initTransform = standardBodyNode.initTransform;
  softBodyNode.type = "soft";

  return softBodyNode;
}

//==============================================================================
dynamics::ShapePtr SkelParser::readShape(tinyxml2::XMLElement* vizEle,
                                         const std::string& bodyName)
{
  dynamics::ShapePtr newShape;

  // Geometry
  assert(hasElement(vizEle, "geometry"));
  tinyxml2::XMLElement* geometryEle = getElement(vizEle, "geometry");

  if (hasElement(geometryEle, "box"))
  {
    tinyxml2::XMLElement* boxEle       = getElement(geometryEle, "box");
    Eigen::Vector3d       size         = getValueVector3d(boxEle, "size");
    newShape = dynamics::ShapePtr(new dynamics::BoxShape(size));
  }
  else if (hasElement(geometryEle, "ellipsoid"))
  {
    tinyxml2::XMLElement* ellipsoidEle = getElement(geometryEle, "ellipsoid");
    Eigen::Vector3d       size         = getValueVector3d(ellipsoidEle, "size");
    newShape = dynamics::ShapePtr(new dynamics::EllipsoidShape(size));
  }
  else if (hasElement(geometryEle, "cylinder"))
  {
    tinyxml2::XMLElement* cylinderEle  = getElement(geometryEle, "cylinder");
    double                radius       = getValueDouble(cylinderEle, "radius");
    double                height       = getValueDouble(cylinderEle, "height");
<<<<<<< HEAD
    newShape = dynamics::ShapePtr(new dynamics::CylinderShape(radius, height));
  }
  else if (hasElement(geometryEle, "plane"))
  {
    tinyxml2::XMLElement* planeEle     = getElement(geometryEle, "plane");
    Eigen::Vector3d       normal       = getValueVector3d(planeEle, "normal");
    Eigen::Vector3d       point        = getValueVector3d(planeEle, "point");
    newShape = dynamics::ShapePtr(new dynamics::PlaneShape(normal, point));
  }
  else if (hasElement(geometryEle, "mesh"))
  {
=======
    newShape = new dynamics::CylinderShape(radius, height);
  } else if (hasElement(geometryEle, "plane")) {
    tinyxml2::XMLElement* planeEle = getElement(geometryEle, "plane");
    Eigen::Vector3d       normal   = getValueVector3d(planeEle, "normal");
    if (hasElement(planeEle, "offset")) {
      double offset = getValueDouble(planeEle, "offset");
      newShape = new dynamics::PlaneShape(normal, offset); }
    else if (hasElement(planeEle, "point")) {
      dtwarn << "[SkelParser::readShape] <point> element of <plane> is "
             << "deprecated as of DART 4.3. Please use <offset> element "
             << "instead." << std::endl;
      Eigen::Vector3d point = getValueVector3d(planeEle, "point");
      newShape = new dynamics::PlaneShape(normal, point); }
    else {
      dtwarn << "[SkelParser::readShape] <offset> element is not specified for "
             << "plane shape. DART will use 0.0." << std::endl;
      newShape = new dynamics::PlaneShape(normal, 0.0); }
  } else if (hasElement(geometryEle, "mesh")) {
>>>>>>> ed906463
    tinyxml2::XMLElement* meshEle      = getElement(geometryEle, "mesh");
    std::string           filename     = getValueString(meshEle, "file_name");
    Eigen::Vector3d       scale        = getValueVector3d(meshEle, "scale");
    // TODO(JS): Do we assume that all mesh files place at DART_DATA_PATH?
    const aiScene* model = dynamics::MeshShape::loadMesh(DART_DATA_PATH +
                                                         filename);
    if (model)
    {
      newShape = dynamics::ShapePtr(new dynamics::MeshShape(scale, model));
    }
    else
    {
      dterr << "Fail to load model[" << filename << "]." << std::endl;
    }
  }
  else
  {
    dterr << "[SkelParser::readShape] Unknown visualization shape in BodyNode "
          << "named [" << bodyName << "]\n";
    assert(0);
    return nullptr;
  }

  // transformation
  if (hasElement(vizEle, "transformation")) {
    Eigen::Isometry3d W = getValueIsometry3d(vizEle, "transformation");
    newShape->setLocalTransform(W);
  }

  // color
  if (hasElement(vizEle, "color")) {
    Eigen::Vector3d color = getValueVector3d(vizEle, "color");
    newShape->setColor(color);
  }

  return newShape;
}

//==============================================================================
dynamics::Marker::Properties SkelParser::readMarker(
    tinyxml2::XMLElement* _markerElement)
{
  // Name attribute
  std::string name = getAttribute(_markerElement, "name");

  // offset
  Eigen::Vector3d offset = Eigen::Vector3d::Zero();
  if (hasElement(_markerElement, "offset"))
    offset = getValueVector3d(_markerElement, "offset");

  dynamics::Marker::Properties newMarker(name, offset);

  return newMarker;
}

void SkelParser::readJoint(tinyxml2::XMLElement* _jointElement,
    const BodyMap& _bodyNodes,
    JointMap& _joints,
    IndexToJoint& _order,
    JointToIndex& _lookup)
{
  assert(_jointElement != nullptr);

  //--------------------------------------------------------------------------
  // Name attribute
  std::string name = getAttribute(_jointElement, "name");

  SkelJoint joint;

  //--------------------------------------------------------------------------
  // Type attribute
  joint.type = getAttribute(_jointElement, "type");
  assert(!joint.type.empty());
  if (joint.type == std::string("weld"))
    joint.properties = readWeldJoint(_jointElement, joint, name);
  else if (joint.type == std::string("prismatic"))
    joint.properties = readPrismaticJoint(_jointElement, joint, name);
  else if (joint.type == std::string("revolute"))
    joint.properties = readRevoluteJoint(_jointElement, joint, name);
  else if (joint.type == std::string("universal"))
    joint.properties = readUniversalJoint(_jointElement, joint, name);
  else if (joint.type == std::string("ball"))
    joint.properties = readBallJoint(_jointElement, joint, name);
  else if (joint.type == std::string("euler"))
    joint.properties = readEulerJoint(_jointElement, joint, name);
  else if (joint.type == std::string("translational"))
    joint.properties = readTranslationalJoint(_jointElement, joint, name);
  else if (joint.type == std::string("planar"))
    joint.properties = readPlanarJoint(_jointElement, joint, name);
  else if (joint.type == std::string("free"))
    joint.properties = readFreeJoint(_jointElement, joint, name);
  else
  {
    dterr << "[SkelParser::readJoint] Unsupported joint type [" << joint.type
          << "] requested by Joint named [" << name << "]. This Joint will be "
          << "discarded.\n";
    return;
  }
  assert(joint.properties != nullptr);

  joint.properties->mName = name;

  //--------------------------------------------------------------------------
  // Actuator attribute
  if (hasAttribute(_jointElement, "actuator"))
  {
    const std::string actuator = getAttribute(_jointElement, "actuator");

    if (actuator == "force")
      joint.properties->mActuatorType = dynamics::Joint::FORCE;
    else if (actuator == "passive")
      joint.properties->mActuatorType = dynamics::Joint::PASSIVE;
    else if (actuator == "servo")
      joint.properties->mActuatorType = dynamics::Joint::SERVO;
    else if (actuator == "acceleration")
      joint.properties->mActuatorType = dynamics::Joint::ACCELERATION;
    else if (actuator == "velocity")
      joint.properties->mActuatorType = dynamics::Joint::VELOCITY;
    else if (actuator == "locked")
      joint.properties->mActuatorType = dynamics::Joint::LOCKED;
    else
      dterr << "Joint named [" << name
            << "] contains invalid actuator attribute ["
            << actuator << "].\n";
  }
  else
  {
    joint.properties->mActuatorType = dynamics::Joint::DefaultActuatorType;
  }

  //--------------------------------------------------------------------------
  // parent
  BodyMap::const_iterator parent = _bodyNodes.end();
  if (hasElement(_jointElement, "parent"))
  {
    joint.parentName = getValueString(_jointElement, "parent");
    parent = _bodyNodes.find(joint.parentName);
  }
  else
  {
    dterr << "[SkelParser::readJoint] Joint named [" << name << "] is missing "
          << "a parent BodyNode!\n";
    assert(0);
  }

  // Use an empty string (rather than "world") to indicate that the joint has no parent
  if(joint.parentName == std::string("world")
     && _bodyNodes.find("world") == _bodyNodes.end())
    joint.parentName.clear();

  if(parent == _bodyNodes.end() && !joint.parentName.empty())
  {
    dterr << "[SkelParser::readJoint] Could not find a BodyNode named ["
          << joint.parentName << "] requested as the parent of Joint named ["
          << name << "]!\n";
    return;
  }

  //--------------------------------------------------------------------------
  // child
  BodyMap::const_iterator child = _bodyNodes.end();
  if (hasElement(_jointElement, "child"))
  {
    joint.childName = getValueString(_jointElement, "child");
    child = _bodyNodes.find(joint.childName);
  }
  else
  {
    dterr << "[SkelParser::readJoint] Joint named [" << name << "] is missing "
          << "a child BodyNode!\n";
    assert(0);
  }

  if(child == _bodyNodes.end())
  {
    dterr << "[SkelParser::readJoint] Could not find a BodyNode named ["
          << joint.childName << "] requested as the child of Joint named ["
          << name << "]!\n";
    return;
  }

  //--------------------------------------------------------------------------
  // transformation
  Eigen::Isometry3d parentWorld = Eigen::Isometry3d::Identity();
  Eigen::Isometry3d childToJoint = Eigen::Isometry3d::Identity();
  Eigen::Isometry3d childWorld = child->second.initTransform;

  if (parent != _bodyNodes.end())
    parentWorld = parent->second.initTransform;

  if (hasElement(_jointElement, "transformation"))
    childToJoint = getValueIsometry3d(_jointElement, "transformation");

  Eigen::Isometry3d parentToJoint =
      parentWorld.inverse()*childWorld*childToJoint;

  joint.properties->mT_ParentBodyToJoint = parentToJoint;
  if(!math::verifyTransform(joint.properties->mT_ParentBodyToJoint))
    dterr << "[SkelParser::readJoint] Invalid parent to Joint transform for "
          << "Joint named [" << name << "]:\n"
          << joint.properties->mT_ParentBodyToJoint.matrix() << "\n";

  joint.properties->mT_ChildBodyToJoint = childToJoint;
  if(!math::verifyTransform(joint.properties->mT_ChildBodyToJoint))
    dterr << "[SkelParser::readJoint] Invalid child to Joint transform for "
          << "Joint named [" << name << "]:\n"
          << joint.properties->mT_ChildBodyToJoint.matrix() << "\n";

  JointMap::iterator it = _joints.find(joint.childName);
  if(it != _joints.end())
  {
    dterr << "[SkelParser::readJoint] BodyNode named [" << joint.childName
          << "] has been assigned two parent Joints: ["
          << it->second.properties->mName << "] and [" << name << "]. A "
          << "BodyNode must have exactly one parent Joint. [" << name << "] "
          << "will be discarded!\n";
    return;
  }

  _joints[joint.childName] = joint;

  // Keep track of when each joint appeared in the file
  size_t nextIndex;
  IndexToJoint::reverse_iterator lastIndex = _order.rbegin();
  if(lastIndex == _order.rend())
    nextIndex = 0;
  else
    nextIndex = lastIndex->first + 1;

  _order[nextIndex] = joint.childName;
  _lookup[joint.childName] = nextIndex;
}

//==============================================================================
static void getDofAttributeIfItExists(
    const std::string& _attribute,
    double* _value,
    const std::string& _element_type,
    const tinyxml2::XMLElement* _xmlElement,
    const std::string& _jointName,
    size_t _index)
{
  if (_xmlElement->QueryDoubleAttribute(_attribute.c_str(), _value)
      == tinyxml2::XML_WRONG_ATTRIBUTE_TYPE)
  {
    dterr << "[SkelParser::getDofAttributeIfItExists] Invalid type for ["
          << _attribute << "] attribute of [" << _element_type
          << "] element in the [" << _index << "] dof of Joint ["
          << _jointName << "].\n";
  }
}

//==============================================================================
static void setDofLimitAttributes(tinyxml2::XMLElement* _dofElement,
                                  const std::string& _element_type,
                                  const std::string& _jointName,
                                  size_t _index,
                                  double* lower, double* upper, double* initial)
{
  const tinyxml2::XMLElement* xmlElement
      = getElement(_dofElement, _element_type);

  getDofAttributeIfItExists("lower", lower, _element_type, xmlElement, _jointName, _index);
  getDofAttributeIfItExists("upper", upper, _element_type, xmlElement, _jointName, _index);
  getDofAttributeIfItExists("initial", initial, _element_type, xmlElement, _jointName, _index);
}

//==============================================================================
// This structure exists to allow a common interface for setting values in both
// SingleDofJoint::Properties and MultiDofJoint::Properties
struct DofProxy
{
  size_t index;
  bool valid;

  double* lowerPosition;
  double* upperPosition;
  double* initalPosition;

  double* lowerVelocity;
  double* upperVelocity;
  double* initialVelocity;

  double* lowerAcceleration;
  double* upperAcceleration;
  double* initialAcceleration;

  double* lowerForce;
  double* upperForce;
  double* initialForce;

  double* springStiffness;
  double* restPosition;
  double* dampingCoefficient;
  double* friction;

  bool* preserveName;
  std::string* name;

  DofProxy(dynamics::SingleDofJoint::Properties& properties,
           SkelParser::SkelJoint& joint, size_t _index,
           const std::string& jointName)
    : index(_index),
      valid(true),

      lowerPosition(&properties.mPositionLowerLimit),
      upperPosition(&properties.mPositionUpperLimit),
      initalPosition(&joint.position.data()[0]),

      lowerVelocity(&properties.mVelocityLowerLimit),
      upperVelocity(&properties.mVelocityUpperLimit),
      initialVelocity(&joint.velocity.data()[0]),

      lowerAcceleration(&properties.mAccelerationLowerLimit),
      upperAcceleration(&properties.mAccelerationUpperLimit),
      initialAcceleration(&joint.acceleration.data()[0]),

      lowerForce(&properties.mForceLowerLimit),
      upperForce(&properties.mForceUpperLimit),
      initialForce(&joint.force.data()[0]),

      springStiffness(&properties.mSpringStiffness),
      restPosition(&properties.mRestPosition),
      dampingCoefficient(&properties.mDampingCoefficient),
      friction(&properties.mFriction),

      preserveName(&properties.mPreserveDofName),
      name(&properties.mDofName)
  {
    if(index > 0)
    {
      dterr << "[SkelParser] Joint named [" << jointName << "] has a dof "
            << "element (" << index << ") which is out of bounds (max 0)\n";
      valid = false;
    }
  }

  template <typename PropertyType>
  DofProxy(PropertyType& properties,
           SkelParser::SkelJoint& joint, size_t _index,
           const std::string& jointName)
    : index(_index),
      valid(true),

      lowerPosition(&properties.mPositionLowerLimits.data()[index]),
      upperPosition(&properties.mPositionUpperLimits.data()[index]),
      initalPosition(&joint.position.data()[index]),

      lowerVelocity(&properties.mVelocityLowerLimits.data()[index]),
      upperVelocity(&properties.mVelocityUpperLimits.data()[index]),
      initialVelocity(&joint.velocity.data()[index]),

      lowerAcceleration(&properties.mAccelerationLowerLimits.data()[index]),
      upperAcceleration(&properties.mAccelerationUpperLimits.data()[index]),
      initialAcceleration(&joint.acceleration.data()[index]),

      lowerForce(&properties.mForceLowerLimits.data()[index]),
      upperForce(&properties.mForceUpperLimits.data()[index]),
      initialForce(&joint.force.data()[index]),

      springStiffness(&properties.mSpringStiffnesses.data()[index]),
      restPosition(&properties.mRestPositions.data()[index]),
      dampingCoefficient(&properties.mDampingCoefficients.data()[index]),
      friction(&properties.mFrictions.data()[index]),

      preserveName(&properties.mPreserveDofNames[index]),
      name(&properties.mDofNames[index])
  {
    if((int)index >= properties.mPositionLowerLimits.size())
    {
      dterr << "[SkelParser] Joint named [" << jointName << "] has a dof "
            << "element (" << index << ") which is out of bounds (max "
            << properties.mPositionLowerLimits.size()-1 << ")\n";
      valid = false;
    }
  }
};

//==============================================================================
template <typename PropertyType>
static void readAllDegreesOfFreedom(tinyxml2::XMLElement* _jointElement,
                                    PropertyType& _properties,
                                    SkelParser::SkelJoint& _joint,
                                    const std::string& _jointName,
                                    size_t _numDofs)
{
  if(_joint.position.size() < (int)_numDofs)
  {
    _joint.position.resize(_numDofs);
    _joint.position.setZero();
  }

  if(_joint.velocity.size() < (int)_numDofs)
  {
    _joint.velocity.resize(_numDofs);
    _joint.velocity.setZero();
  }

  if(_joint.acceleration.size() < (int)_numDofs)
  {
    _joint.acceleration.resize((int)_numDofs);
    _joint.acceleration.setZero();
  }

  if(_joint.force.size() < (int)_numDofs)
  {
    _joint.force.resize(_numDofs);
    _joint.force.setZero();
  }

  ElementEnumerator DofElements(_jointElement, "dof");
  while(DofElements.next())
    readDegreeOfFreedom(DofElements.get(), _properties,
                        _joint, _jointName, _numDofs);
}

//==============================================================================
template <typename PropertyType>
static void readDegreeOfFreedom(tinyxml2::XMLElement* _dofElement,
                                PropertyType& properties,
                                SkelParser::SkelJoint& joint,
                                const std::string& jointName,
                                size_t numDofs)
{
  int localIndex = -1;
  int xml_err = _dofElement->QueryIntAttribute("local_index", &localIndex);

  // If the localIndex is out of bounds, quit
  if (localIndex >= (int)numDofs)
  {
    dterr << "[SkelParser::readDegreeOfFreedom] Joint named '"
          << jointName << "' contains dof element with invalid "
          << "number attribute [" << localIndex << "]. It must be less than "
          << numDofs << ".\n";
    return;
  }

  // If no localIndex was found, report an error and quit
  if (localIndex == -1 && numDofs > 1)
  {
    if (tinyxml2::XML_NO_ATTRIBUTE == xml_err)
    {
      dterr << "[SkelParser::readDegreeOfFreedom] Joint named ["
            << jointName << "] has [" << numDofs
            << "] DOFs, but the xml contains a dof element without its "
            << "local_index specified. For Joints with multiple DOFs, all dof "
            << "elements must specify their local_index attribute.\n";
    }
    else if (tinyxml2::XML_WRONG_ATTRIBUTE_TYPE == xml_err)
    {
      dterr << "[SkelParser::readDegreeOfFreedom] Joint named ["
            << jointName << "] has a dof element with a wrongly "
            << "formatted local_index attribute.\n";
    }

    return;
  }
  // Unless the joint is a single-dof joint
  else if (localIndex == -1 && numDofs == 1)
    localIndex = 0;

  DofProxy proxy(properties, joint, localIndex, jointName);

  const char* name = _dofElement->Attribute("name");
  if (name)
  {
    *proxy.name = std::string(name);
    *proxy.preserveName = true;
  }

  if (hasElement(_dofElement, "position"))
  {
    setDofLimitAttributes(_dofElement, "position", jointName, localIndex,
                          proxy.lowerPosition,
                          proxy.upperPosition,
                          proxy.initalPosition);
  }

  if (hasElement(_dofElement, "velocity"))
  {
    setDofLimitAttributes(_dofElement, "velocity", jointName, localIndex,
                          proxy.lowerVelocity,
                          proxy.upperVelocity,
                          proxy.initialVelocity);
  }

  if (hasElement(_dofElement, "acceleration"))
  {
    setDofLimitAttributes(_dofElement, "acceleration", jointName, localIndex,
                          proxy.lowerAcceleration,
                          proxy.upperAcceleration,
                          proxy.initialAcceleration);
  }

  if (hasElement(_dofElement, "force"))
  {
    setDofLimitAttributes(_dofElement, "force", jointName, localIndex,
                          proxy.lowerForce,
                          proxy.upperForce,
                          proxy.initialForce);
  }

  if (hasElement(_dofElement, "damping"))
    *proxy.dampingCoefficient = getValueDouble(_dofElement, "damping");

  if (hasElement(_dofElement, "friction"))
    *proxy.friction = getValueDouble(_dofElement, "friction");

  if (hasElement(_dofElement, "spring_rest_position"))
    *proxy.restPosition = getValueDouble(_dofElement, "spring_rest_position");

  if (hasElement(_dofElement, "spring_stiffness"))
    *proxy.springStiffness = getValueDouble(_dofElement, "spring_stiffness");
}

//==============================================================================
template <typename PropertyType>
static void readJointDynamicsAndLimit(tinyxml2::XMLElement* _jointElement,
                                      PropertyType& _properties,
                                      SkelParser::SkelJoint& _joint,
                                      const std::string& _name,
                                      size_t _numAxis)
{
  // TODO(MXG): Consider printing warnings for these tags that recommends using
  // the dof tag instead, because all functionality of these tags have been
  // moved to the dof tag

  assert(_jointElement != nullptr);
  assert(_numAxis <= 6);

  std::string axisName = "axis";

  // axis
  for (size_t i = 0; i < _numAxis; ++i)
  {
    if (i != 0)
      axisName = "axis" + std::to_string(i + 1);

    if (hasElement(_jointElement, axisName))
    {
      DofProxy proxy(_properties, _joint, i, _name);

      tinyxml2::XMLElement* axisElement = getElement(_jointElement, axisName);

      // damping
      if (hasElement(axisElement, "damping"))
      {
        dtwarn << "[SkelParser] <damping> tag is now an element under the "
               << "<dynamics> tag. Please see "
               << "(https://github.com/dartsim/dart/wiki/) for more details.\n";
        double damping = getValueDouble(axisElement, "damping");
        *proxy.dampingCoefficient = damping;
      }

      // dynamics
      if (hasElement(axisElement, "dynamics"))
      {
        tinyxml2::XMLElement* dynamicsElement
            = getElement(axisElement, "dynamics");

        // damping
        if (hasElement(dynamicsElement, "damping"))
        {
          double val = getValueDouble(dynamicsElement, "damping");
          *proxy.dampingCoefficient = val;
        }

        // friction
        if (hasElement(dynamicsElement, "friction"))
        {
          double val = getValueDouble(dynamicsElement, "friction");
          *proxy.friction = val;
        }

        // spring_rest_position
        if (hasElement(dynamicsElement, "spring_rest_position"))
        {
          double val = getValueDouble(dynamicsElement, "spring_rest_position");
          *proxy.restPosition = val;
        }

        // friction
        if (hasElement(dynamicsElement, "spring_stiffness"))
        {
          double val = getValueDouble(dynamicsElement, "spring_stiffness");
          *proxy.springStiffness = val;
        }
      }

      // limit
      if (hasElement(axisElement, "limit"))
      {
        tinyxml2::XMLElement* limitElement
            = getElement(axisElement, "limit");

        // lower
        if (hasElement(limitElement, "lower"))
        {
          double lower = getValueDouble(limitElement, "lower");
          *proxy.lowerPosition = lower;
        }

        // upper
        if (hasElement(limitElement, "upper"))
        {
          double upper = getValueDouble(limitElement, "upper");
          *proxy.upperPosition = upper;
        }
      }
    }
  }
}

//==============================================================================
SkelParser::JointPropPtr SkelParser::readWeldJoint(
    tinyxml2::XMLElement* _jointElement,
    SkelJoint& _joint,
    const std::string&)
{
  assert(_jointElement != nullptr);

  return std::make_shared<dynamics::WeldJoint::Properties>();
}

//==============================================================================
SkelParser::JointPropPtr SkelParser::readRevoluteJoint(
    tinyxml2::XMLElement* _jointElement,
    SkelJoint& _joint,
    const std::string& _name)
{
  assert(_jointElement != nullptr);

  dynamics::RevoluteJoint::Properties properties;

  //--------------------------------------------------------------------------
  // axis
  if (hasElement(_jointElement, "axis"))
  {
    tinyxml2::XMLElement* axisElement = getElement(_jointElement, "axis");

    // xyz
    Eigen::Vector3d xyz = getValueVector3d(axisElement, "xyz");
    properties.mAxis = xyz;
  }
  else
  {
    dterr << "[SkelParser::readRevoluteJoint] Revolute Joint named ["
          << _name << "] is missing axis information!\n";
    assert(0);
  }

  readJointDynamicsAndLimit<dynamics::SingleDofJoint::Properties>(
        _jointElement, properties, _joint, _name, 1);

  //--------------------------------------------------------------------------
  // init_pos
  if (hasElement(_jointElement, "init_pos"))
  {
    double init_pos = getValueDouble(_jointElement, "init_pos");
    Eigen::VectorXd ipos = Eigen::VectorXd(1);
    ipos << init_pos;
    _joint.position = ipos;
  }

  //--------------------------------------------------------------------------
  // init_vel
  if (hasElement(_jointElement, "init_vel"))
  {
    double init_vel = getValueDouble(_jointElement, "init_vel");
    Eigen::VectorXd ivel = Eigen::VectorXd(1);
    ivel << init_vel;
    _joint.velocity = ivel;
  }

  readAllDegreesOfFreedom<dynamics::SingleDofJoint::Properties>(
        _jointElement, properties, _joint, _name, 1);

  return std::make_shared<dynamics::RevoluteJoint::Properties>(properties);
}

//==============================================================================
SkelParser::JointPropPtr SkelParser::readPrismaticJoint(
    tinyxml2::XMLElement* _jointElement,
    SkelJoint& _joint,
    const std::string& _name)
{
  assert(_jointElement != nullptr);

  dynamics::PrismaticJoint::Properties properties;

  //--------------------------------------------------------------------------
  // axis
  if (hasElement(_jointElement, "axis"))
  {
    tinyxml2::XMLElement* axisElement = getElement(_jointElement, "axis");

    // xyz
    Eigen::Vector3d xyz = getValueVector3d(axisElement, "xyz");
    properties.mAxis = xyz;
  }
  else
  {
    dterr << "[SkelParser::readPrismaticJoint] Prismatic Joint named ["
          << _name << "] is missing axis information!\n";
    assert(0);
  }

  readJointDynamicsAndLimit<dynamics::SingleDofJoint::Properties>(
        _jointElement, properties, _joint, _name, 1);

  //--------------------------------------------------------------------------
  // init_pos
  if (hasElement(_jointElement, "init_pos"))
  {
    double init_pos = getValueDouble(_jointElement, "init_pos");
    Eigen::VectorXd ipos = Eigen::VectorXd(1);
    ipos << init_pos;
    _joint.position = ipos;
  }

  //--------------------------------------------------------------------------
  // init_vel
  if (hasElement(_jointElement, "init_vel"))
  {
    double init_vel = getValueDouble(_jointElement, "init_vel");
    Eigen::VectorXd ivel = Eigen::VectorXd(1);
    ivel << init_vel;
    _joint.velocity = ivel;
  }

  readAllDegreesOfFreedom<dynamics::SingleDofJoint::Properties>(
        _jointElement, properties, _joint, _name, 1);

  return std::make_shared<dynamics::PrismaticJoint::Properties>(properties);
}
//==============================================================================
SkelParser::JointPropPtr SkelParser::readScrewJoint(
    tinyxml2::XMLElement* _jointElement,
    SkelJoint& _joint,
    const std::string& _name)
{
  assert(_jointElement != nullptr);

  dynamics::ScrewJoint::Properties properties;

  //--------------------------------------------------------------------------
  // axis
  if (hasElement(_jointElement, "axis"))
  {
    tinyxml2::XMLElement* axisElement = getElement(_jointElement, "axis");

    // xyz
    Eigen::Vector3d xyz = getValueVector3d(axisElement, "xyz");
    properties.mAxis = xyz;

    // pitch
    if (hasElement(axisElement, "pitch"))
    {
      double pitch = getValueDouble(axisElement, "pitch");
      properties.mPitch = pitch;
    }
  }
  else
  {
    dterr << "[SkelParser::readScrewJoint] Screw Joint named [" << _name
          << "] is missing axis information!\n";
    assert(0);
  }

  readJointDynamicsAndLimit<dynamics::SingleDofJoint::Properties>(
        _jointElement, properties, _joint, _name, 1);

  //--------------------------------------------------------------------------
  // init_pos
  if (hasElement(_jointElement, "init_pos"))
  {
    double init_pos = getValueDouble(_jointElement, "init_pos");
    Eigen::VectorXd ipos = Eigen::VectorXd(1);
    ipos << init_pos;
    _joint.position = ipos;
  }

  //--------------------------------------------------------------------------
  // init_vel
  if (hasElement(_jointElement, "init_vel"))
  {
    double init_vel = getValueDouble(_jointElement, "init_vel");
    Eigen::VectorXd ivel = Eigen::VectorXd(1);
    ivel << init_vel;
    _joint.velocity = ivel;
  }

  readAllDegreesOfFreedom<dynamics::SingleDofJoint::Properties>(
        _jointElement, properties, _joint, _name, 1);

  return std::make_shared<dynamics::ScrewJoint::Properties>(properties);
}

//==============================================================================
SkelParser::JointPropPtr SkelParser::readUniversalJoint(
    tinyxml2::XMLElement* _jointElement,
    SkelJoint& _joint,
    const std::string& _name)
{
  assert(_jointElement != nullptr);

  dynamics::UniversalJoint::Properties properties;

  //--------------------------------------------------------------------------
  // axis
  if (hasElement(_jointElement, "axis"))
  {
    tinyxml2::XMLElement* axisElement = getElement(_jointElement, "axis");

    // xyz
    Eigen::Vector3d xyz = getValueVector3d(axisElement, "xyz");
    properties.mAxis[0] = xyz;
  }
  else
  {
    dterr << "[SkelParser::readUniversalJoint] Universal Joint named [" << _name
          << "] is missing axis information!\n";
    assert(0);
  }

  //--------------------------------------------------------------------------
  // axis2
  if (hasElement(_jointElement, "axis2"))
  {
    tinyxml2::XMLElement* axis2Element = getElement(_jointElement, "axis2");

    // xyz
    Eigen::Vector3d xyz = getValueVector3d(axis2Element, "xyz");
    properties.mAxis[1] = xyz;
  }
  else
  {
    dterr << "[SkelParser::readUniversalJoint] Universal Joint named [" << _name
          << "] is missing axis2 information!\n";
    assert(0);
  }

  readJointDynamicsAndLimit(_jointElement, properties, _joint, _name, 2);

  //--------------------------------------------------------------------------
  // init_pos
  if (hasElement(_jointElement, "init_pos"))
  {
    Eigen::Vector2d init_pos = getValueVector2d(_jointElement, "init_pos");
    _joint.position = init_pos;
  }

  //--------------------------------------------------------------------------
  // init_vel
  if (hasElement(_jointElement, "init_vel"))
  {
    Eigen::Vector2d init_vel = getValueVector2d(_jointElement, "init_vel");
    _joint.velocity = init_vel;
  }

  readAllDegreesOfFreedom(_jointElement, properties, _joint, _name, 2);

  return std::make_shared<dynamics::UniversalJoint::Properties>(properties);
}

//==============================================================================
SkelParser::JointPropPtr SkelParser::readBallJoint(
    tinyxml2::XMLElement* _jointElement,
    SkelJoint& _joint,
    const std::string& _name)
{
  assert(_jointElement != nullptr);

  dynamics::BallJoint::Properties properties;

  //--------------------------------------------------------------------------
  // init_pos
  if (hasElement(_jointElement, "init_pos"))
  {
    Eigen::Vector3d init_pos = getValueVector3d(_jointElement, "init_pos");
    _joint.position = init_pos;
  }

  //--------------------------------------------------------------------------
  // init_vel
  if (hasElement(_jointElement, "init_vel"))
  {
    Eigen::Vector3d init_vel = getValueVector3d(_jointElement, "init_vel");
    _joint.velocity = init_vel;
  }

  readAllDegreesOfFreedom(_jointElement, properties, _joint, _name, 3);

  return std::make_shared<dynamics::BallJoint::Properties>(properties);
}

//==============================================================================
SkelParser::JointPropPtr SkelParser::readEulerJoint(
    tinyxml2::XMLElement* _jointElement,
    SkelJoint& _joint,
    const std::string& _name)
{
  assert(_jointElement != nullptr);

  dynamics::EulerJoint::Properties properties;

  //--------------------------------------------------------------------------
  // axis order
  std::string order = getValueString(_jointElement, "axis_order");
  if (order == "xyz")
  {
    properties.mAxisOrder = dynamics::EulerJoint::AO_XYZ;
  }
  else if (order == "zyx")
  {
    properties.mAxisOrder = dynamics::EulerJoint::AO_ZYX;
  }
  else
  {
    dterr << "[SkelParser::readEulerJoint] Undefined Euler axis order for "
          << "Euler Joint named [" << _name << "]\n";
    assert(0);
  }

  //--------------------------------------------------------------------------
  // axis
  readJointDynamicsAndLimit(_jointElement, properties, _joint, _name, 3);

  //--------------------------------------------------------------------------
  // init_pos
  if (hasElement(_jointElement, "init_pos"))
  {
    Eigen::Vector3d init_pos = getValueVector3d(_jointElement, "init_pos");
    _joint.position = init_pos;
  }

  //--------------------------------------------------------------------------
  // init_vel
  if (hasElement(_jointElement, "init_vel"))
  {
    Eigen::Vector3d init_vel = getValueVector3d(_jointElement, "init_vel");
    _joint.velocity = init_vel;
  }

  readAllDegreesOfFreedom(_jointElement, properties, _joint, _name, 3);

  return std::make_shared<dynamics::EulerJoint::Properties>(properties);
}

//==============================================================================
SkelParser::JointPropPtr SkelParser::readTranslationalJoint(
    tinyxml2::XMLElement* _jointElement,
    SkelJoint& _joint,
    const std::string& _name)
{
  assert(_jointElement != nullptr);

  dynamics::TranslationalJoint::Properties properties;

  //--------------------------------------------------------------------------
  // axis
  readJointDynamicsAndLimit(_jointElement, properties, _joint, _name, 3);

  //--------------------------------------------------------------------------
  // init_pos
  if (hasElement(_jointElement, "init_pos"))
  {
    Eigen::Vector3d init_pos = getValueVector3d(_jointElement, "init_pos");
    _joint.position = init_pos;
  }

  //--------------------------------------------------------------------------
  // init_vel
  if (hasElement(_jointElement, "init_vel"))
  {
    Eigen::Vector3d init_vel = getValueVector3d(_jointElement, "init_vel");
    _joint.velocity = init_vel;
  }

  readAllDegreesOfFreedom(_jointElement, properties, _joint, _name, 3);

  return std::make_shared<dynamics::TranslationalJoint::Properties>(properties);
}

//==============================================================================
SkelParser::JointPropPtr SkelParser::readPlanarJoint(
    tinyxml2::XMLElement* _jointElement,
    SkelJoint& _joint,
    const std::string& _name)
{
  assert(_jointElement != nullptr);

  dynamics::PlanarJoint::Properties properties;

  //--------------------------------------------------------------------------
  // Plane
  if (hasElement(_jointElement, "plane"))
  {
    tinyxml2::XMLElement* planeElement = getElement(_jointElement, "plane");

    // Type attribute
    std::string type = getAttribute(planeElement, "type");

    if (type == "xy")
    {
      properties.mPlaneType = dynamics::PlanarJoint::PT_XY;
    }
    else if (type == "yz")
    {
      properties.mPlaneType = dynamics::PlanarJoint::PT_YZ;
    }
    else if (type == "zx")
    {
      properties.mPlaneType = dynamics::PlanarJoint::PT_ZX;
    }
    else if (type == "arbitrary")
    {
      properties.mPlaneType = dynamics::PlanarJoint::PT_ARBITRARY;

      tinyxml2::XMLElement* transAxis1Element
          = getElement(planeElement, "translation_axis1");

      properties.mTransAxis1 = getValueVector3d(transAxis1Element, "xyz");

      tinyxml2::XMLElement* transAxis2Element
          = getElement(planeElement, "translation_axis2");

      properties.mTransAxis2 = getValueVector3d(transAxis2Element, "xyz");
    }
    else
    {
      dterr << "[SkelParser::readPlanarJoint] Planar Joint named [" << _name
            << "] is missing plane type information. Defaulting to XY-Plane.\n";
    }
  }
  else
  {
    dterr << "[SkelParser::readPlanarJoint] Planar Joint named [" << _name
          << "] is missing plane type information. Defaulting to XY-Plane.\n";
  }

  //--------------------------------------------------------------------------
  // axis
  readJointDynamicsAndLimit(_jointElement, properties, _joint, _name, 3);

  //--------------------------------------------------------------------------
  // init_pos
  if (hasElement(_jointElement, "init_pos"))
  {
    Eigen::Vector3d init_pos = getValueVector3d(_jointElement, "init_pos");
    _joint.position = init_pos;
  }

  //--------------------------------------------------------------------------
  // init_vel
  if (hasElement(_jointElement, "init_vel"))
  {
    Eigen::Vector3d init_vel = getValueVector3d(_jointElement, "init_vel");
    _joint.velocity = init_vel;
  }

  readAllDegreesOfFreedom(_jointElement, properties, _joint, _name, 3);

  return std::make_shared<dynamics::PlanarJoint::Properties>(properties);
}

//==============================================================================
SkelParser::JointPropPtr SkelParser::readFreeJoint(
    tinyxml2::XMLElement* _jointElement,
    SkelJoint& _joint,
    const std::string& _name)
{
  assert(_jointElement != nullptr);

  dynamics::FreeJoint::Properties properties;

  //--------------------------------------------------------------------------
  // init_pos
  if (hasElement(_jointElement, "init_pos"))
  {
    Eigen::Vector6d init_pos = getValueVector6d(_jointElement, "init_pos");
    _joint.position = init_pos;
  }

  //--------------------------------------------------------------------------
  // init_vel
  if (hasElement(_jointElement, "init_vel"))
  {
    Eigen::Vector6d init_vel = getValueVector6d(_jointElement, "init_vel");
    _joint.velocity = init_vel;
  }

  readAllDegreesOfFreedom(_jointElement, properties, _joint, _name, 6);

  return std::make_shared<dynamics::FreeJoint::Properties>(properties);
}

}  // namespace utils
}  // namespace dart<|MERGE_RESOLUTION|>--- conflicted
+++ resolved
@@ -811,38 +811,29 @@
     tinyxml2::XMLElement* cylinderEle  = getElement(geometryEle, "cylinder");
     double                radius       = getValueDouble(cylinderEle, "radius");
     double                height       = getValueDouble(cylinderEle, "height");
-<<<<<<< HEAD
     newShape = dynamics::ShapePtr(new dynamics::CylinderShape(radius, height));
   }
   else if (hasElement(geometryEle, "plane"))
   {
-    tinyxml2::XMLElement* planeEle     = getElement(geometryEle, "plane");
-    Eigen::Vector3d       normal       = getValueVector3d(planeEle, "normal");
-    Eigen::Vector3d       point        = getValueVector3d(planeEle, "point");
-    newShape = dynamics::ShapePtr(new dynamics::PlaneShape(normal, point));
-  }
-  else if (hasElement(geometryEle, "mesh"))
-  {
-=======
-    newShape = new dynamics::CylinderShape(radius, height);
-  } else if (hasElement(geometryEle, "plane")) {
     tinyxml2::XMLElement* planeEle = getElement(geometryEle, "plane");
     Eigen::Vector3d       normal   = getValueVector3d(planeEle, "normal");
     if (hasElement(planeEle, "offset")) {
       double offset = getValueDouble(planeEle, "offset");
-      newShape = new dynamics::PlaneShape(normal, offset); }
-    else if (hasElement(planeEle, "point")) {
+      newShape = dynamics::ShapePtr(new dynamics::PlaneShape(normal, offset));
+    } else if (hasElement(planeEle, "point")) {
       dtwarn << "[SkelParser::readShape] <point> element of <plane> is "
              << "deprecated as of DART 4.3. Please use <offset> element "
              << "instead." << std::endl;
       Eigen::Vector3d point = getValueVector3d(planeEle, "point");
-      newShape = new dynamics::PlaneShape(normal, point); }
-    else {
+      newShape = dynamics::ShapePtr(new dynamics::PlaneShape(normal, point));
+    } else {
       dtwarn << "[SkelParser::readShape] <offset> element is not specified for "
              << "plane shape. DART will use 0.0." << std::endl;
-      newShape = new dynamics::PlaneShape(normal, 0.0); }
-  } else if (hasElement(geometryEle, "mesh")) {
->>>>>>> ed906463
+      newShape = dynamics::ShapePtr(new dynamics::PlaneShape(normal, 0.0));
+    }
+  } 
+  else if (hasElement(geometryEle, "mesh")) 
+  {
     tinyxml2::XMLElement* meshEle      = getElement(geometryEle, "mesh");
     std::string           filename     = getValueString(meshEle, "file_name");
     Eigen::Vector3d       scale        = getValueVector3d(meshEle, "scale");
