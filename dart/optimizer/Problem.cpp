--- conflicted
+++ resolved
@@ -86,26 +86,6 @@
 }
 
 //==============================================================================
-void Problem::setDimension(size_t _dim)
-{
-  if(_dim != mDimension)
-  {
-    mInitialGuess = Eigen::VectorXd::Zero(mDimension);
-
-    mLowerBounds = Eigen::VectorXd::Constant(
-          mDimension, -std::numeric_limits<double>::infinity());
-
-    mUpperBounds = Eigen::VectorXd::Constant(
-          mDimension,  std::numeric_limits<double>::infinity());
-
-    mOptimalSolution = Eigen::VectorXd::Zero(mDimension);
-    clearAllSeeds();
-
-    mDimension = _dim;
-  }
-}
-
-//==============================================================================
 size_t Problem::getDimension() const
 {
   return mDimension;
@@ -117,21 +97,12 @@
   assert(static_cast<size_t>(_initGuess.size()) == mDimension
          && "Invalid size.");
 
-<<<<<<< HEAD
-  if(_initGuess.size() == static_cast<int>(mDimension))
-  {
-    dtwarn << "[Problem::setInitialGuess] Attempting to set the initial guess "
-           << "of a Problem of dimension [" << mDimension << "] to a vector of "
-           << "dimension [" << _initGuess << "]. This initial guess will not "
-           << "be used!\n";
-=======
   if(_initGuess.size() != static_cast<int>(mDimension))
   {
     dterr  << "[Problem::setInitialGuess] Attempting to set the initial guess "
            << "of a Problem of dimension [" << mDimension << "] to a vector of "
            << "dimension [" << _initGuess.size() << "]. This initial guess "
            << "will not be used!\n";
->>>>>>> af5eaf97
     return;
   }
 
