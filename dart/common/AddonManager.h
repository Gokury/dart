/*
 * Copyright (c) 2015, Georgia Tech Research Corporation
 * All rights reserved.
 *
 * Author(s): Michael X. Grey <mxgrey@gatech.edu>
 *
 * Georgia Tech Graphics Lab and Humanoid Robotics Lab
 *
 * Directed by Prof. C. Karen Liu and Prof. Mike Stilman
 * <karenliu@cc.gatech.edu> <mstilman@cc.gatech.edu>
 *
 * This file is provided under the following "BSD-style" License:
 *   Redistribution and use in source and binary forms, with or
 *   without modification, are permitted provided that the following
 *   conditions are met:
 *   * Redistributions of source code must retain the above copyright
 *     notice, this list of conditions and the following disclaimer.
 *   * Redistributions in binary form must reproduce the above
 *     copyright notice, this list of conditions and the following
 *     disclaimer in the documentation and/or other materials provided
 *     with the distribution.
 *   THIS SOFTWARE IS PROVIDED BY THE COPYRIGHT HOLDERS AND
 *   CONTRIBUTORS "AS IS" AND ANY EXPRESS OR IMPLIED WARRANTIES,
 *   INCLUDING, BUT NOT LIMITED TO, THE IMPLIED WARRANTIES OF
 *   MERCHANTABILITY AND FITNESS FOR A PARTICULAR PURPOSE ARE
 *   DISCLAIMED. IN NO EVENT SHALL THE COPYRIGHT HOLDER OR
 *   CONTRIBUTORS BE LIABLE FOR ANY DIRECT, INDIRECT, INCIDENTAL,
 *   SPECIAL, EXEMPLARY, OR CONSEQUENTIAL DAMAGES (INCLUDING, BUT NOT
 *   LIMITED TO, PROCUREMENT OF SUBSTITUTE GOODS OR SERVICES; LOSS OF
 *   USE, DATA, OR PROFITS; OR BUSINESS INTERRUPTION) HOWEVER CAUSED
 *   AND ON ANY THEORY OF LIABILITY, WHETHER IN CONTRACT, STRICT
 *   LIABILITY, OR TORT (INCLUDING NEGLIGENCE OR OTHERWISE) ARISING IN
 *   ANY WAY OUT OF THE USE OF THIS SOFTWARE, EVEN IF ADVISED OF THE
 *   POSSIBILITY OF SUCH DAMAGE.
 */

#ifndef DART_COMMON_ADDONMANAGER_H_
#define DART_COMMON_ADDONMANAGER_H_

#include <map>
#include <unordered_set>
#include <typeinfo>
#include <typeindex>

#include "dart/common/Addon.h"

namespace dart {
namespace common {

/// AddonManager is a base class that should be virtually inherited by any class
/// that wants to be able to manage Addons.
///
/// The base AddonManager class is completely agnostic to what kind of Addons it
/// is given. Addons are stored in a std::map, so access to its Addons happens
/// on average in log(N) time. Most often, a class that accepts Addons will have
/// certain Addon types that it will need to access frequently, and it would be
/// beneficial to have constant-time access to those Addon types. To get
/// constant-time access to specific Addon types, you can use the templated
<<<<<<< HEAD
/// class SpecializedAddonManager.
=======
/// class SpecializedForAddon.
>>>>>>> 530c2e41
class AddonManager
{
public:

  using StateMap = std::map< std::type_index, std::unique_ptr<Addon::State> >;
  using State = ExtensibleMapHolder<StateMap>;

  using PropertiesMap = std::map< std::type_index, std::unique_ptr<Addon::Properties> >;
  using Properties = ExtensibleMapHolder<PropertiesMap>;

  using AddonMap = std::map< std::type_index, std::unique_ptr<Addon> >;
  using RequiredAddonSet = std::unordered_set<std::type_index>;

  /// Virtual destructor
  virtual ~AddonManager() = default;

  /// Default constructor
  AddonManager() = default;

  /// It is currently unsafe to copy an AddonManager
  // TODO(MXG): Consider making this safe by cloning Addons into the new copy
  AddonManager(const AddonManager&) = delete;

  /// It is currently unsafe to move an AddonManager
  AddonManager(AddonManager&&) = delete;

<<<<<<< HEAD
  /// It is currently unsafe to copy an AddonManager
  AddonManager& operator=(const AddonManager&) = delete;

  /// It is currently unsafe to move an AddonManager
  AddonManager& operator=(AddonManager&&) = delete;

=======
>>>>>>> 530c2e41
  /// Check if this AddonManager currently has a certain type of Addon
  template <class T>
  bool has() const;

  /// Get a certain type of Addon from this AddonManager
  template <class T>
  T* get();

  /// Get a certain type of Addon from this AddonManager
  template <class T>
  const T* get() const;

  /// Make a clone of the addon and place the clone into this AddonManager. If
  /// an Addon of the same type already exists in this AddonManager, the
  /// existing Addon will be destroyed.
  template <class T>
  void set(const T* addon);

  /// Use move semantics to place addon into this AddonManager. If an Addon of
  /// the same type already exists in this AddonManager, the existing Addon will
  /// be destroyed.
  template <class T>
  void set(std::unique_ptr<T>&& addon);

  /// Construct an Addon inside of this AddonManager
  template <class T, typename ...Args>
  T* create(Args&&... args);

  /// Remove an Addon from this AddonManager.
  template <class T>
  void erase();

  /// Remove an Addon from this AddonManager, but return its unique_ptr instead
  /// of letting it be deleted. This allows you to safely use move semantics to
  /// transfer an Addon between two AddonManagers.
  template <class T>
  std::unique_ptr<T> release();

  /// Check if this Manager is specialized for a specific type of Addon.
  ///
  /// By default, this simply returns false.
  template <class T>
  static constexpr bool isSpecializedFor();

  /// Check if this Manager requires this specific type of Addon
  template <class T>
  bool requires() const;

  /// Set the states of the addons in this AddonManager based on the given
  /// AddonManager::State. The states of any Addon types that do not exist
  /// within this manager will be ignored.
  void setAddonStates(const State& newStates);

  /// Get the states of the addons inside of this AddonManager
  State getAddonStates() const;

  /// Fill outgoingStates with the states of the addons inside this AddonManager
  void copyAddonStatesTo(State& outgoingStates) const;

  /// Set the properties of the addons in this AddonManager based on the given
  /// AddonManager::Properties. The properties of any Addon types that do not
  /// exist within this manager will be ignored.
  void setAddonProperties(const Properties& newProperties);

  /// Get the properties of the addons inside of this AddonManager
  Properties getAddonProperties() const;

  /// Fill outgoingProperties with the properties of the addons inside this
  /// AddonManager
  void copyAddonPropertiesTo(Properties& outgoingProperties) const;

  /// Give this AddonManager a copy of each Addon from otherManager
  void duplicateAddons(const AddonManager* fromManager);

  /// Make the Addons of this AddonManager match the Addons of otherManager. Any
  /// Addons in this AddonManager which do not exist in otherManager will be
  /// erased.
  void matchAddons(const AddonManager* otherManager);

protected:

  template <class T> struct type { };

  /// Become the AddonManager of the given Addon. This allows derived
  /// AddonManager types to call the protected Addon::setManager function.
  void becomeManager(Addon* addon, bool transfer);

  /// Non-templated version of set(const T*)
  void _set(std::type_index type_idx, const Addon* addon);

  /// Non-templated version of set(std::unqiue_ptr<T>&&)
  void _set(std::type_index type_idx, std::unique_ptr<Addon> addon);

  /// A map that relates the type of Addon to its pointer
  AddonMap mAddonMap;

  /// A set containing type information for Addons which are not allowed to
  /// leave this manager.
  RequiredAddonSet mRequiredAddons;
};

//==============================================================================
/// Attach an arbitrary number of Addons to the specified AddonManager type.
// TODO(MXG): Consider putting this functionality into the AddonManager class
// itself. Also consider allowing the user to specify arguments for the
// constructors of the Addons.
template <class T>
void createAddons(T* /*mgr*/);

//==============================================================================
template <class T, class NextAddon, class... Addons>
void createAddons(T* mgr);

} // namespace common
} // namespace dart

#include "dart/common/detail/AddonManager.h"

#endif // DART_COMMON_ADDONMANAGER_H_<|MERGE_RESOLUTION|>--- conflicted
+++ resolved
@@ -56,11 +56,7 @@
 /// certain Addon types that it will need to access frequently, and it would be
 /// beneficial to have constant-time access to those Addon types. To get
 /// constant-time access to specific Addon types, you can use the templated
-<<<<<<< HEAD
-/// class SpecializedAddonManager.
-=======
 /// class SpecializedForAddon.
->>>>>>> 530c2e41
 class AddonManager
 {
 public:
@@ -87,15 +83,12 @@
   /// It is currently unsafe to move an AddonManager
   AddonManager(AddonManager&&) = delete;
 
-<<<<<<< HEAD
   /// It is currently unsafe to copy an AddonManager
   AddonManager& operator=(const AddonManager&) = delete;
 
   /// It is currently unsafe to move an AddonManager
   AddonManager& operator=(AddonManager&&) = delete;
 
-=======
->>>>>>> 530c2e41
   /// Check if this AddonManager currently has a certain type of Addon
   template <class T>
   bool has() const;
