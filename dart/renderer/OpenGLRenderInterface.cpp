--- conflicted
+++ resolved
@@ -519,242 +519,6 @@
     return index;
 }
 
-<<<<<<< HEAD
-void OpenGLRenderInterface::draw(dynamics::Skeleton* _skel, bool _vizCol, bool _colMesh) {
-    if(_skel == 0)
-        return;
-
-    for (size_t i = 0; i < _skel->getNumBodyNodes(); i++) {
-        draw(_skel->getBodyNode(i), _vizCol, _colMesh);
-    }
-}
-
-//==============================================================================
-void OpenGLRenderInterface::draw(dynamics::BodyNode* node,
-                                 bool vizCol, bool colMesh)
-{
-  if(node == 0)
-    return;
-  
-  // Get world transform
-  Eigen::Isometry3d pose;
-  pose = node->getTransform();
-  
-  // GL calls
-  if(vizCol && node->isColliding())
-  {
-    glDisable(GL_TEXTURE_2D);
-    glEnable(GL_COLOR_MATERIAL);
-    glColor3f(1.0f, .1f, .1f);
-  }
-  
-  glPushMatrix();
-  glMultMatrixd(pose.data());
-
-  for (auto childFrame : node->getChildFrames())
-  {
-    auto shapeFrame = dynamic_cast<dynamics::ShapeFrame*>(childFrame);
-
-    if (!shapeFrame)
-      continue;
-
-    if (shapeFrame->hasVisualAspect())
-      draw(shapeFrame->getShape().get());
-    else if (colMesh && shapeFrame->hasCollisionAspect())
-      draw(shapeFrame->getShape().get());
-  }
-
-  for (auto i = 0u; i < node->getNumNodes<dynamics::ShapeNode>(); ++i)
-  {
-    auto shapeNode = node->getNode<dynamics::ShapeNode>(i);
-    if (shapeNode->hasVisualAspect())
-      draw(shapeNode->getShape().get());
-    else if (colMesh && shapeNode->hasCollisionAspect())
-      draw(shapeNode->getShape().get());
-  }
-  
-  glColor3f(1.0f,1.0f,1.0f);
-  glEnable( GL_TEXTURE_2D );
-  glDisable(GL_COLOR_MATERIAL);
-  glPopMatrix();
-}
-
-//==============================================================================
-void OpenGLRenderInterface::draw(dynamics::Shape* shape)
-{
-  //FIXME: Refactor this to use polymorphism.
-
-  if(nullptr == shape)
-    return;
-
-  glPushMatrix();
-
-  glColorMaterial ( GL_FRONT_AND_BACK, GL_AMBIENT_AND_DIFFUSE );
-  glEnable ( GL_COLOR_MATERIAL );
-
-  switch(shape->getShapeType())
-  {
-    case dynamics::Shape::BOX:
-    {
-      //FIXME: We are not in a glut instance
-      dynamics::BoxShape* box = static_cast<dynamics::BoxShape*>(shape);
-      drawCube(box->getSize());
-      break;
-    }
-    case dynamics::Shape::CYLINDER:
-    {
-      //FIXME: We are not in a glut instance
-      dynamics::CylinderShape* cylinder = static_cast<dynamics::CylinderShape*>(shape);
-      drawCylinder(cylinder->getRadius(), cylinder->getHeight());
-      break;
-    }
-    case dynamics::Shape::ELLIPSOID:
-    {
-      //FIXME: We are not in a glut instance
-      dynamics::EllipsoidShape* ellipsoid = static_cast<dynamics::EllipsoidShape*>(shape);
-      drawEllipsoid(ellipsoid->getSize());
-      break;
-    }
-    case dynamics::Shape::PLANE:
-    {
-      dterr << "PLANE shape is not supported yet." << std::endl;
-      break;
-    }
-    case dynamics::Shape::MESH:
-    {
-      glDisable(GL_COLOR_MATERIAL); // Use mesh colors to draw
-
-      dynamics::MeshShape* mesh = static_cast<dynamics::MeshShape*>(shape);
-
-      if(!mesh)
-        break;
-      else if(mesh->getDisplayList())
-        drawList(mesh->getDisplayList());
-      else
-        drawMesh(mesh->getScale(), mesh->getMesh());
-
-      break;
-    }
-    case dynamics::Shape::SOFT_MESH:
-    {
-      // Do nothing
-      break;
-    }
-    case dynamics::Shape::LINE_SEGMENT:
-    {
-      dynamics::LineSegmentShape* lineSegments =
-          static_cast<dynamics::LineSegmentShape*>(shape);
-      drawLineSegments(lineSegments->getVertices(),
-                       lineSegments->getConnections());
-    }
-  }
-
-  glDisable(GL_COLOR_MATERIAL);
-  glPopMatrix();
-}
-
-//==============================================================================
-void OpenGLRenderInterface::draw(dynamics::ShapeFrame* shapeFrame)
-{
-  if(nullptr == shapeFrame)
-    return;
-
-  auto shape = shapeFrame->getShape().get();
-
-  Eigen::Isometry3d pose = shapeFrame->getRelativeTransform();
-  auto visualAspect = shapeFrame->get<dynamics::VisualAspect>();
-
-  Eigen::Vector3d color = Eigen::Vector3d::Random();
-  if (visualAspect)
-    color = visualAspect->getColor();
-
-  glPushMatrix();
-
-  glColorMaterial ( GL_FRONT_AND_BACK, GL_AMBIENT_AND_DIFFUSE );
-  glEnable ( GL_COLOR_MATERIAL );
-
-  glColor3d(color[0], color[1], color[2]);
-
-  glMultMatrixd(pose.data());
-
-  switch(shape->getShapeType())
-  {
-    case dynamics::Shape::BOX:
-    {
-      //FIXME: We are not in a glut instance
-      dynamics::BoxShape* box = static_cast<dynamics::BoxShape*>(shape);
-      drawCube(box->getSize());
-      break;
-    }
-    case dynamics::Shape::CYLINDER:
-    {
-      //FIXME: We are not in a glut instance
-      dynamics::CylinderShape* cylinder = static_cast<dynamics::CylinderShape*>(shape);
-      drawCylinder(cylinder->getRadius(), cylinder->getHeight());
-      break;
-    }
-    case dynamics::Shape::ELLIPSOID:
-    {
-      //FIXME: We are not in a glut instance
-      dynamics::EllipsoidShape* ellipsoid = static_cast<dynamics::EllipsoidShape*>(shape);
-      drawEllipsoid(ellipsoid->getSize());
-      break;
-    }
-    case dynamics::Shape::PLANE:
-    {
-      dterr << "PLANE shape is not supported yet." << std::endl;
-      break;
-    }
-    case dynamics::Shape::MESH:
-    {
-      glDisable(GL_COLOR_MATERIAL); // Use mesh colors to draw
-
-      dynamics::MeshShape* mesh = static_cast<dynamics::MeshShape*>(shape);
-
-      if(!mesh)
-        break;
-      else if(mesh->getDisplayList())
-        drawList(mesh->getDisplayList());
-      else
-        drawMesh(mesh->getScale(), mesh->getMesh());
-
-      break;
-    }
-    case dynamics::Shape::SOFT_MESH:
-    {
-      // Do nothing
-      break;
-    }
-    case dynamics::Shape::LINE_SEGMENT:
-    {
-      dynamics::LineSegmentShape* lineSegments =
-          static_cast<dynamics::LineSegmentShape*>(shape);
-      drawLineSegments(lineSegments->getVertices(),
-                       lineSegments->getConnections());
-    }
-  }
-
-  glDisable(GL_COLOR_MATERIAL);
-  glPopMatrix();
-}
-
-void OpenGLRenderInterface::drawLineSegments(
-    const std::vector<Eigen::Vector3d>& _vertices,
-    const Eigen::aligned_vector<Eigen::Vector2i>& _connections)
-{
-  glBegin(GL_LINES);
-  for(const Eigen::Vector2i& c : _connections)
-  {
-    const Eigen::Vector3d& v1 = _vertices[c[0]];
-    const Eigen::Vector3d& v2 = _vertices[c[1]];
-    glVertex3f(v1[0], v1[1], v1[2]);
-    glVertex3f(v2[0], v2[1], v2[2]);
-  }
-  glEnd();
-}
-
-=======
->>>>>>> 7c04754e
 void OpenGLRenderInterface::setPenColor(const Eigen::Vector4d& _col) {
     glColor4d(_col[0], _col[1], _col[2], _col[3]);
 }
